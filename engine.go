--- conflicted
+++ resolved
@@ -17,21 +17,14 @@
 import (
 	"fmt"
 	"os"
-<<<<<<< HEAD
 	"strings"
 	"sync"
 
 	"github.com/dolthub/vitess/go/sqltypes"
 	querypb "github.com/dolthub/vitess/go/vt/proto/query"
 	"github.com/dolthub/vitess/go/vt/sqlparser"
-=======
+	"github.com/pkg/errors"
 	"strconv"
-	"sync"
-
-	"github.com/dolthub/vitess/go/sqltypes"
-	"github.com/dolthub/vitess/go/vt/proto/query"
->>>>>>> a3cde52d
-	"github.com/pkg/errors"
 
 	"github.com/dolthub/go-mysql-server/sql"
 	"github.com/dolthub/go-mysql-server/sql/analyzer"
@@ -234,22 +227,7 @@
 	return e.QueryNodeWithBindings(ctx, query, bindings)
 }
 
-// QueryNodeWithVitessBindings executes the query given with the bindings provided
-func (e *Engine) QueryNodeWithVitessBindings(ctx *sql.Context, query string, parsed sql.Node, bindings map[string]*query.BindVariable) (sql.Schema, sql.RowIter, error) {
-	var sqlBindings map[string]sql.Expression
-	if len(bindings) > 0 {
-		var err error
-		sqlBindings, err = bindingsToExprs(bindings)
-		if err != nil {
-			ctx.GetLogger().WithError(err).Errorf("Error processing bindings")
-			return nil, nil, err
-		}
-	}
-
-	return e.QueryNodeWithBindings(ctx, query, parsed, sqlBindings)
-}
-
-func bindingsToExprs(bindings map[string]*query.BindVariable) (map[string]sql.Expression, error) {
+func bindingsToExprs(bindings map[string]*querypb.BindVariable) (map[string]sql.Expression, error) {
 	res := make(map[string]sql.Expression, len(bindings))
 	for k, v := range bindings {
 		v, err := sqltypes.NewValue(v.Type, v.Value)
