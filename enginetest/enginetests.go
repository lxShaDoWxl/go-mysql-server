--- conflicted
+++ resolved
@@ -3850,7 +3850,6 @@
 		{5, 0},
 	}, nil, nil)
 
-<<<<<<< HEAD
 	TestQueryWithContext(t, ctx, e, harness, `SELECT a, lead(a) over (partition by c order by a) FROM t1 order by a`, []sql.Row{
 		{0, 2},
 		{1, nil},
@@ -3888,7 +3887,41 @@
 	}, nil, nil)
 
 	TestQueryWithContext(t, ctx, e, harness, `SELECT a, lead(a, 0) over (partition by c order by a) FROM t1 order by a`, []sql.Row{
-=======
+		{0, 0},
+		{1, 1},
+		{2, 2},
+		{3, 3},
+		{4, 4},
+		{5, 5},
+	}, nil, nil)
+
+	TestQueryWithContext(t, ctx, e, harness, `SELECT a, lead(a, 1, -1) over (partition by c order by a) FROM t1 order by a`, []sql.Row{
+		{0, 2},
+		{1, -1},
+		{2, 3},
+		{3, 4},
+		{4, 5},
+		{5, -1},
+	}, nil, nil)
+
+	TestQueryWithContext(t, ctx, e, harness, `SELECT a, lead(a, 3, -1) over (partition by c order by a) FROM t1 order by a`, []sql.Row{
+		{0, 4},
+		{1, -1},
+		{2, 5},
+		{3, -1},
+		{4, -1},
+		{5, -1},
+	}, nil, nil)
+
+	TestQueryWithContext(t, ctx, e, harness, `SELECT a, lead('s') over (partition by c order by a) FROM t1 order by a`, []sql.Row{
+		{0, "s"},
+		{1, nil},
+		{2, "s"},
+		{3, "s"},
+		{4, "s"},
+		{5, nil},
+	}, nil, nil)
+
 	TestQueryWithContext(t, ctx, e, harness, `SELECT a, last_value(b) over (partition by c order by b) FROM t1 order by a`, []sql.Row{
 		{0, 0},
 		{1, 1},
@@ -3899,7 +3932,6 @@
 	}, nil, nil)
 
 	TestQueryWithContext(t, ctx, e, harness, `SELECT a, last_value(a) over (partition by b order by a ASC, c ASC) FROM t1 order by a`, []sql.Row{
->>>>>>> 6fb288e0
 		{0, 0},
 		{1, 1},
 		{2, 2},
@@ -3908,33 +3940,6 @@
 		{5, 5},
 	}, nil, nil)
 
-<<<<<<< HEAD
-	TestQueryWithContext(t, ctx, e, harness, `SELECT a, lead(a, 1, -1) over (partition by c order by a) FROM t1 order by a`, []sql.Row{
-		{0, 2},
-		{1, -1},
-		{2, 3},
-		{3, 4},
-		{4, 5},
-		{5, -1},
-	}, nil, nil)
-
-	TestQueryWithContext(t, ctx, e, harness, `SELECT a, lead(a, 3, -1) over (partition by c order by a) FROM t1 order by a`, []sql.Row{
-		{0, 4},
-		{1, -1},
-		{2, 5},
-		{3, -1},
-		{4, -1},
-		{5, -1},
-	}, nil, nil)
-
-	TestQueryWithContext(t, ctx, e, harness, `SELECT a, lead('s') over (partition by c order by a) FROM t1 order by a`, []sql.Row{
-		{0, "s"},
-		{1, nil},
-		{2, "s"},
-		{3, "s"},
-		{4, "s"},
-		{5, nil},
-=======
 	TestQueryWithContext(t, ctx, e, harness, `SELECT a, last_value(a-1) over (partition by b order by a ASC, c ASC) FROM t1 order by a`, []sql.Row{
 		{0, -1},
 		{1, 0},
@@ -3951,7 +3956,6 @@
 		{2, 0},
 		{4, 0},
 		{5, 0},
->>>>>>> 6fb288e0
 	}, nil, nil)
 
 	TestQueryWithContext(t, ctx, e, harness, `SELECT a, lag(a) over (partition by c order by a) FROM t1 order by a`, []sql.Row{
