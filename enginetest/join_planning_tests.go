// Copyright 2022 Dolthub, Inc.
//
// Licensed under the Apache License, Version 2.0 (the "License");
// you may not use this file except in compliance with the License.
// You may obtain a copy of the License at
//
//     http://www.apache.org/licenses/LICENSE-2.0
//
// Unless required by applicable law or agreed to in writing, software
// distributed under the License is distributed on an "AS IS" BASIS,
// WITHOUT WARRANTIES OR CONDITIONS OF ANY KIND, either express or implied.
// See the License for the specific language governing permissions and
// limitations under the License.

package enginetest

import (
	"fmt"
	"strings"
	"testing"

	"github.com/dolthub/go-mysql-server/sql/planbuilder"
	"github.com/stretchr/testify/require"

	"github.com/dolthub/go-mysql-server/enginetest/scriptgen/setup"
	"github.com/dolthub/go-mysql-server/sql"
	"github.com/dolthub/go-mysql-server/sql/plan"
	"github.com/dolthub/go-mysql-server/sql/transform"
)

type JoinPlanTest struct {
	q       string
	types   []plan.JoinType
	indexes []string
	exp     []sql.Row
	order   []string
	skipOld bool
}

var JoinPlanningTests = []struct {
	name  string
	setup []string
	tests []JoinPlanTest
}{
	{
		name: "merge join unary index",
		setup: []string{
			"CREATE table xy (x int primary key, y int, index y_idx(y));",
			"create table rs (r int primary key, s int, index s_idx(s));",
			"CREATE table uv (u int primary key, v int);",
			"CREATE table ab (a int primary key, b int);",
			"insert into xy values (1,0), (2,1), (0,2), (3,3);",
			"insert into rs values (0,0), (1,0), (2,0), (4,4), (5,4);",
			"insert into uv values (0,1), (1,1), (2,2), (3,2);",
			"insert into ab values (0,2), (1,2), (2,2), (3,1);",
			"update information_schema.statistics set cardinality = 1000 where table_name in ('ab', 'rs', 'xy', 'uv');",
		},
		tests: []JoinPlanTest{
			{
				q:     "select u,a,y from uv join (select /*+ JOIN_ORDER(ab, xy) */ * from ab join xy on y = a) r on u = r.a order by 1",
				types: []plan.JoinType{plan.JoinTypeLookup, plan.JoinTypeMerge},
				exp:   []sql.Row{{0, 0, 0}, {1, 1, 1}, {2, 2, 2}, {3, 3, 3}},
			},
			{
				q:     "select /*+ JOIN_ORDER(ab, xy) */ * from ab join xy on y = a order by 1, 3",
				types: []plan.JoinType{plan.JoinTypeMerge},
				exp:   []sql.Row{{0, 2, 1, 0}, {1, 2, 2, 1}, {2, 2, 0, 2}, {3, 1, 3, 3}},
			},
			{
				q:     "select /*+ JOIN_ORDER(rs, xy) */ * from rs left join xy on y = s order by 1, 3",
				types: []plan.JoinType{plan.JoinTypeLeftOuterMerge},
				exp:   []sql.Row{{0, 0, 1, 0}, {1, 0, 1, 0}, {2, 0, 1, 0}, {4, 4, nil, nil}, {5, 4, nil, nil}},
			},
			{
				// extra join condition does not filter left-only rows
				q:     "select /*+ JOIN_ORDER(rs, xy) */ * from rs left join xy on y = s and y+s = 0 order by 1, 3",
				types: []plan.JoinType{plan.JoinTypeLeftOuterMerge},
				exp:   []sql.Row{{0, 0, 1, 0}, {1, 0, 1, 0}, {2, 0, 1, 0}, {4, 4, nil, nil}, {5, 4, nil, nil}},
			},
			{
				// extra join condition does not filter left-only rows
				q:     "select /*+ JOIN_ORDER(rs, xy) */ * from rs left join xy on y+2 = s and s-y = 2 order by 1, 3",
				types: []plan.JoinType{plan.JoinTypeLeftOuterMerge},
				exp:   []sql.Row{{0, 0, nil, nil}, {1, 0, nil, nil}, {2, 0, nil, nil}, {4, 4, 0, 2}, {5, 4, 0, 2}},
			},
			{
				q:     "select /*+ JOIN_ORDER(rs, xy) */ * from rs join xy on y = r order by 1, 3",
				types: []plan.JoinType{plan.JoinTypeMerge},
				exp:   []sql.Row{{0, 0, 1, 0}, {1, 0, 2, 1}, {2, 0, 0, 2}},
			},
			{
				q:     "select /*+ JOIN_ORDER(rs, xy) */ * from rs join xy on r = y order by 1, 3",
				types: []plan.JoinType{plan.JoinTypeMerge},
				exp:   []sql.Row{{0, 0, 1, 0}, {1, 0, 2, 1}, {2, 0, 0, 2}},
			},
			{
				q:     "select /*+ JOIN_ORDER(rs, xy) */ * from rs join xy on y = s order by 1, 3",
				types: []plan.JoinType{plan.JoinTypeMerge},
				exp:   []sql.Row{{0, 0, 1, 0}, {1, 0, 1, 0}, {2, 0, 1, 0}},
			},
			{
				q:     "select /*+ JOIN_ORDER(rs, xy) */ * from rs join xy on y = s and y = r order by 1, 3",
				types: []plan.JoinType{plan.JoinTypeMerge},
				exp:   []sql.Row{{0, 0, 1, 0}},
			},
			{
				q:     "select /*+ JOIN_ORDER(rs, xy) */ * from rs join xy on y+2 = s order by 1, 3",
				types: []plan.JoinType{plan.JoinTypeMerge},
				exp:   []sql.Row{{4, 4, 0, 2}, {5, 4, 0, 2}},
			},
			{
				q:     "select /*+ JOIN_ORDER(rs, xy) */ * from rs join xy on y = s-1 order by 1, 3",
				types: []plan.JoinType{plan.JoinTypeHash},
				exp:   []sql.Row{{4, 4, 3, 3}, {5, 4, 3, 3}},
			},
			//{
			// TODO: cannot hash join on compound expressions
			//	q:     "select /*+ JOIN_ORDER(rs, xy) */ * from rs join xy on y = mod(s,2) order by 1, 3",
			//	types: []plan.JoinType{plan.JoinTypeInner},
			//	exp:   []sql.Row{{0,0,1,0},{0, 0, 1, 0},{2,0,1,0},{4,4,1,0}},
			//},
			{
				q:     "select /*+ JOIN_ORDER(rs, xy) */ * from rs join xy on 2 = s+y order by 1, 3",
				types: []plan.JoinType{plan.JoinTypeInner},
				exp:   []sql.Row{{0, 0, 0, 2}, {1, 0, 0, 2}, {2, 0, 0, 2}},
			},
			{
				q:     "select /*+ JOIN_ORDER(rs, xy) */ * from rs join xy on y > s+2 order by 1, 3",
				types: []plan.JoinType{plan.JoinTypeInner},
				exp:   []sql.Row{{0, 0, 3, 3}, {1, 0, 3, 3}, {2, 0, 3, 3}},
			},
		},
	},
	{
		name: "merge join multi match",
		setup: []string{
			"CREATE table xy (x int primary key, y int, index y_idx(y));",
			"create table rs (r int primary key, s int, index s_idx(s));",
			"insert into xy values (1,0), (2,1), (0,8), (3,7), (5,4), (4,0);",
			"insert into rs values (0,0),(2,3),(3,0), (4,8), (5,4);",
			"update information_schema.statistics set cardinality = 1000 where table_name in ('rs', 'xy');",
		},
		tests: []JoinPlanTest{
			{
				q:     "select /*+ JOIN_ORDER(rs, xy) */ * from rs join xy on y = s order by 1,3",
				types: []plan.JoinType{plan.JoinTypeMerge},
				exp:   []sql.Row{{0, 0, 1, 0}, {0, 0, 4, 0}, {3, 0, 1, 0}, {3, 0, 4, 0}, {4, 8, 0, 8}, {5, 4, 5, 4}},
			},
		},
	},
	{
		name: "merge join zero rows",
		setup: []string{
			"CREATE table xy (x int primary key, y int, index y_idx(y));",
			"create table rs (r int primary key, s int, index s_idx(s));",
			"insert into xy values (1,0);",
			"update information_schema.statistics set cardinality = 10 where table_name = 'xy';",
			"update information_schema.statistics set cardinality = 1000000000 where table_name = 'rs';",
		},
		tests: []JoinPlanTest{
			{
				q:     "select /*+ JOIN_ORDER(rs, xy) */ * from rs join xy on y = s order by 1,3",
				types: []plan.JoinType{plan.JoinTypeMerge},
				exp:   []sql.Row{},
			},
		},
	},
	{
		name: "merge join multi arity",
		setup: []string{
			"CREATE table xy (x int primary key, y int, index yx_idx(y,x));",
			"create table rs (r int primary key, s int, index s_idx(s));",
			"insert into xy values (1,0), (2,1), (0,8), (3,7), (5,4), (4,0);",
			"insert into rs values (0,0),(2,3),(3,0), (4,8), (5,4);",
			"update information_schema.statistics set cardinality = 1000 where table_name in ('xy', 'rs');",
		},
		tests: []JoinPlanTest{
			{
				q:     "select /*+ JOIN_ORDER(rs, xy) */ * from rs join xy on y = s order by 1,3",
				types: []plan.JoinType{plan.JoinTypeMerge},
				exp:   []sql.Row{{0, 0, 1, 0}, {0, 0, 4, 0}, {3, 0, 1, 0}, {3, 0, 4, 0}, {4, 8, 0, 8}, {5, 4, 5, 4}},
			},
		},
	},
	{
		name: "merge join keyless index",
		setup: []string{
			"CREATE table xy (x int, y int, index yx_idx(y,x));",
			"create table rs (r int, s int, index s_idx(s));",
			"insert into xy values (1,0), (2,1), (0,8), (3,7), (5,4), (4,0);",
			"insert into rs values (0,0),(2,3),(3,0), (4,8), (5,4);",
			"update information_schema.statistics set cardinality = 1000 where table_name in ('xy', 'rs');",
		},
		tests: []JoinPlanTest{
			{
				q:     "select /*+ JOIN_ORDER(rs, xy) */ * from rs join xy on y = s order by 1,3",
				types: []plan.JoinType{plan.JoinTypeMerge},
				exp:   []sql.Row{{0, 0, 1, 0}, {0, 0, 4, 0}, {3, 0, 1, 0}, {3, 0, 4, 0}, {4, 8, 0, 8}, {5, 4, 5, 4}},
			},
		},
	},
	{
		name: "partial [lookup] join tests",
		setup: []string{
			"CREATE table xy (x int primary key, y int);",
			"create table rs (r int primary key, s int);",
			"CREATE table uv (u int primary key, v int);",
			"CREATE table ab (a int primary key, b int);",
			"insert into xy values (1,0), (2,1), (0,2), (3,3);",
			"insert into rs values (0,0), (1,0), (2,0), (4,4);",
			"insert into uv values (0,1), (1,1), (2,2), (3,2);",
			"insert into ab values (0,2), (1,2), (2,2), (3,1);",
			"update information_schema.statistics set cardinality = 100 where table_name in ('xy', 'rs', 'uv', 'ab');",
		},
		tests: []JoinPlanTest{
			{
				q:     "select /*+ LOOKUP_JOIN(xy,scalarSubq0) */ * from xy where x in (select b from ab where a in (0,1,2));",
				types: []plan.JoinType{plan.JoinTypeLookup},
				exp:   []sql.Row{{2, 1}},
			},
			{
				// TODO: RIGHT_SEMI_JOIN tuple equalities
				q:     "select /*+ LOOKUP_JOIN(xy,scalarSubq0) */ * from xy where (x,y) in (select b,a from ab where a in (0,1,2));",
				types: []plan.JoinType{plan.JoinTypeSemi},
				exp:   []sql.Row{{2, 1}},
			},
			{
				q:     "select /*+ LOOKUP_JOIN(xy,scalarSubq0) */ * from xy where x in (select a from ab);",
				types: []plan.JoinType{plan.JoinTypeLookup},
				exp:   []sql.Row{{2, 1}, {1, 0}, {0, 2}, {3, 3}},
			},
			{
				q:     "select /*+ LOOKUP_JOIN(xy,scalarSubq0) */ * from xy where x in (select a from ab where a in (1,2));",
				types: []plan.JoinType{plan.JoinTypeLookup},
				exp:   []sql.Row{{2, 1}, {1, 0}},
			},
			{
				q:     "select /*+ LOOKUP_JOIN(xy,scalarSubq0)  */* from xy where x in (select a from ab);",
				types: []plan.JoinType{plan.JoinTypeLookup},
				exp:   []sql.Row{{2, 1}, {1, 0}, {0, 2}, {3, 3}},
			},
			{
				q:     "select /*+ LOOKUP_JOIN(xy,ab) MERGE_JOIN(ab,uv) JOIN_ORDER(ab,uv,xy) */ * from xy where EXISTS (select 1 from ab join uv on a = u where x = a);",
				types: []plan.JoinType{plan.JoinTypeLookup, plan.JoinTypeMerge},
				exp:   []sql.Row{{2, 1}, {1, 0}, {0, 2}, {3, 3}},
			},
			{
				q:     "select * from xy where y+1 not in (select u from uv);",
				types: []plan.JoinType{plan.JoinTypeLeftOuterHashExcludeNulls},
				exp:   []sql.Row{{3, 3}},
			},
			{
				q:     "select * from xy where x not in (select u from uv where u not in (select a from ab where a not in (select r from rs where r = 1))) order by 1;",
				types: []plan.JoinType{plan.JoinTypeLeftOuterHashExcludeNulls, plan.JoinTypeLeftOuterHashExcludeNulls, plan.JoinTypeAntiLookup},
				exp:   []sql.Row{{0, 2}, {2, 1}, {3, 3}},
			},
			{
				q:     "select * from xy where x != (select r from rs where r = 1) order by 1;",
				types: []plan.JoinType{plan.JoinTypeLeftOuterHashExcludeNulls},
				exp:   []sql.Row{{0, 2}, {2, 1}, {3, 3}},
			},
			{
				// anti join will be cross-join-right, be passed non-nil parent row
				q:     "select x,a from ab, (select * from xy where x != (select r from rs where r = 1) order by 1) sq where x = 2 and b = 2 order by 1,2;",
				types: []plan.JoinType{plan.JoinTypeCrossHash, plan.JoinTypeLeftOuterHashExcludeNulls},
				exp:   []sql.Row{{2, 0}, {2, 1}, {2, 2}},
			},
			{
				// scope and parent row are non-nil
				q: `
select * from uv where u > (
  select x from ab, (
    select x from xy where x != (
      select r from rs where r = 1
    ) order by 1
  ) sq
  order by 1 limit 1
)
order by 1;`,
				types: []plan.JoinType{plan.JoinTypeSemi, plan.JoinTypeCrossHash, plan.JoinTypeLeftOuterHashExcludeNulls},
				exp:   []sql.Row{{1, 1}, {2, 2}, {3, 2}},
			},
			{
				// cast prevents scope merging
				q:     "select * from xy where x != (select cast(r as signed) from rs where r = 1) order by 1;",
				types: []plan.JoinType{plan.JoinTypeLeftOuterHashExcludeNulls},
				exp:   []sql.Row{{0, 2}, {2, 1}, {3, 3}},
			},
			{
				// order by will be discarded
				q:     "select * from xy where x != (select r from rs where r = 1 order by 1) order by 1;",
				types: []plan.JoinType{plan.JoinTypeLeftOuterHashExcludeNulls},
				exp:   []sql.Row{{0, 2}, {2, 1}, {3, 3}},
			},
			{
				// limit prevents scope merging
				q:     "select * from xy where x != (select r from rs where r = 1 limit 1) order by 1;",
				types: []plan.JoinType{plan.JoinTypeLeftOuterHashExcludeNulls},
				exp:   []sql.Row{{0, 2}, {2, 1}, {3, 3}},
			},
			{
				q:     "select * from xy where y-1 in (select u from uv) order by 1;",
				types: []plan.JoinType{plan.JoinTypeHash},
				exp:   []sql.Row{{0, 2}, {2, 1}, {3, 3}},
			},
			{
				// semi join will be right-side, be passed non-nil parent row
				q:     "select x,a from ab, (select * from xy where x = (select r from rs where r = 1) order by 1) sq order by 1,2",
				types: []plan.JoinType{plan.JoinTypeCrossHash, plan.JoinTypeLookup},
				exp:   []sql.Row{{1, 0}, {1, 1}, {1, 2}, {1, 3}},
			},
			//{
			// scope and parent row are non-nil
			// TODO: subquery alias unable to track parent row from a different scope
			//				q: `
			//select * from uv where u > (
			//  select x from ab, (
			//    select x from xy where x = (
			//      select r from rs where r = 1
			//    ) order by 1
			//  ) sq
			//  order by 1 limit 1
			//)
			//order by 1;`,
			//types: []plan.JoinType{plan.JoinTypeCrossHash, plan.JoinTypeLookup},
			//exp:   []sql.Row{{2, 2}, {3, 2}},
			//},
			{
				q:     "select * from xy where y-1 in (select cast(u as signed) from uv) order by 1;",
				types: []plan.JoinType{plan.JoinTypeHash},
				exp:   []sql.Row{{0, 2}, {2, 1}, {3, 3}},
			},
			{
				q:     "select * from xy where y-1 in (select u from uv order by 1) order by 1;",
				types: []plan.JoinType{plan.JoinTypeHash},
				exp:   []sql.Row{{0, 2}, {2, 1}, {3, 3}},
			},
			{
				q:     "select * from xy where y-1 in (select u from uv order by 1 limit 1) order by 1;",
				types: []plan.JoinType{plan.JoinTypeHash},
				exp:   []sql.Row{{2, 1}},
			},
			{
				q:     "select * from xy where x in (select u from uv join ab on u = a and a = 2) order by 1;",
				types: []plan.JoinType{plan.JoinTypeHash, plan.JoinTypeLookup},
				exp:   []sql.Row{{2, 1}},
			},
			{
				q:     "select * from xy where x = (select u from uv join ab on u = a and a = 2) order by 1;",
				types: []plan.JoinType{plan.JoinTypeLookup, plan.JoinTypeLookup},
				exp:   []sql.Row{{2, 1}},
			},
			{
				// group by doesn't transform
				q:     "select * from xy where y-1 in (select u from uv group by v having v = 2 order by 1) order by 1;",
				types: []plan.JoinType{plan.JoinTypeHash},
				exp:   []sql.Row{{3, 3}},
			},
			{
				// window doesn't transform
				q:     "select * from xy where y-1 in (select row_number() over (order by v) from uv) order by 1;",
				types: []plan.JoinType{plan.JoinTypeHash},
				exp:   []sql.Row{{0, 2}, {3, 3}},
			},
		},
	},
	{
		name: "empty join tests",
		setup: []string{
			"CREATE table xy (x int primary key, y int);",
			"CREATE table uv (u int primary key, v int);",
			"insert into xy values (1,0), (2,1), (0,2), (3,3);",
			"insert into uv values (0,1), (1,1), (2,2), (3,2);",
		},
		tests: []JoinPlanTest{
			{
				q:     "select * from xy where y-1 = (select u from uv limit 1 offset 5);",
				types: []plan.JoinType{plan.JoinTypeSemi},
				exp:   []sql.Row{},
			},
			{
				q:     "select * from xy where x != (select u from uv limit 1 offset 5);",
				types: []plan.JoinType{plan.JoinTypeAnti},
				exp:   []sql.Row{},
			},
		},
	},
	{
		name: "unnest with scope filters",
		setup: []string{
			"create table ab (a int primary key, b int);",
			"create table rs (r int primary key, s int);",
			"CREATE table xy (x int primary key, y int);",
			"CREATE table uv (u int primary key, v int);",
			"insert into ab values (0,2), (1,2), (2,2), (3,1);",
			"insert into rs values (0,0), (1,0), (2,0), (4,4), (5,4);",
			"insert into xy values (1,0), (2,1), (0,2), (3,3);",
			"insert into uv values (0,1), (1,1), (2,2), (3,2);",
		},
		tests: []JoinPlanTest{
			{
				q: `
SELECT x
FROM xy 
WHERE EXISTS (SELECT count(v) AS count_1 
FROM uv 
WHERE y = v and v = 1 GROUP BY v
HAVING count(v) >= 1)`,
				types:   []plan.JoinType{},
				exp:     []sql.Row{{2}},
				skipOld: true,
			},
			{
				q:     "select * from xy where y-1 = (select u from uv where v = 2 order by 1 limit 1);",
				types: []plan.JoinType{plan.JoinTypeSemi},
				exp:   []sql.Row{{3, 3}},
			},
			{
				q:     "select * from xy where x != (select u from uv where v = 2 order by 1 limit 1) order by 1;",
				types: []plan.JoinType{plan.JoinTypeAnti},
				exp:   []sql.Row{{0, 2}, {1, 0}, {3, 3}},
			},
			{
				q:     "select * from xy where x != (select distinct u from uv where v = 2 order by 1 limit 1) order by 1;",
				types: []plan.JoinType{plan.JoinTypeAnti},
				exp:   []sql.Row{{0, 2}, {1, 0}, {3, 3}},
			},
			{
				q:     "select * from xy where (x,y+1) = (select u,v from uv where v = 2 order by 1 limit 1) order by 1;",
				types: []plan.JoinType{plan.JoinTypeSemi},
				exp:   []sql.Row{{2, 1}},
			},
			{
				q:     "select * from xy where x in (select cnt from (select count(u) as cnt from uv group by v having cnt > 0) sq) order by 1,2;",
				types: []plan.JoinType{plan.JoinTypeHash},
				exp:   []sql.Row{{2, 1}},
			},
			{
				q: `SELECT * FROM xy WHERE (
      				EXISTS (SELECT * FROM xy Alias1 WHERE Alias1.x = (xy.x + 1))
      				AND EXISTS (SELECT * FROM uv Alias2 WHERE Alias2.u = (xy.x + 2)));`,
				// These should both be JoinTypeSemiLookup, but for https://github.com/dolthub/go-mysql-server/issues/1893
				types: []plan.JoinType{plan.JoinTypeSemiLookup, plan.JoinTypeMerge},
				exp:   []sql.Row{{0, 2}, {1, 0}},
			},
			{
				q: `SELECT * FROM xy WHERE (
      				EXISTS (SELECT * FROM xy Alias1 WHERE Alias1.x = (xy.x + 1))
      				AND EXISTS (SELECT * FROM uv Alias1 WHERE Alias1.u = (xy.x + 2)));`,
				// These should both be JoinTypeSemiLookup, but for https://github.com/dolthub/go-mysql-server/issues/1893
				types: []plan.JoinType{plan.JoinTypeSemiLookup, plan.JoinTypeMerge},
				exp:   []sql.Row{{0, 2}, {1, 0}},
			},
			{
				q: `SELECT *
FROM ab A0
WHERE EXISTS (
    SELECT U0.a
    FROM
    (
        ab U0
        LEFT OUTER JOIN
        rs U1
        ON (U0.a = U1.s)
    )
    WHERE (U1.s IS NULL AND U0.a = A0.a)
);`,
				types: []plan.JoinType{plan.JoinTypeLookup, plan.JoinTypeLeftOuterHash},
				exp: []sql.Row{
					{1, 2},
					{2, 2},
					{3, 1},
				},
			},
			{
				q:     `select * from xy where exists (select * from uv) and x = 0`,
				types: []plan.JoinType{plan.JoinTypeCrossHash},
				exp:   []sql.Row{{0, 2}},
			},
			{
				q: `
select x from xy where
  not exists (select a from ab where a = x and a = 1) and
  not exists (select a from ab where a = x and a = 2)`,
				types: []plan.JoinType{plan.JoinTypeAntiLookup, plan.JoinTypeAntiLookup},
				exp:   []sql.Row{{0}, {3}},
			},
			{
				q: `
select * from xy where x in (
    with recursive tree(s) AS (
        SELECT 1
    )
    SELECT u FROM uv, tree where u = s
)`,
				types: []plan.JoinType{plan.JoinTypeHash, plan.JoinTypeHash},
				exp:   []sql.Row{{1, 0}},
			},
			{
				q: `
SELECT *
FROM xy
  WHERE
    EXISTS (
    SELECT 1
    FROM ab
    WHERE
      xy.x = ab.a AND
      EXISTS (
        SELECT 1
        FROM uv
        WHERE
          ab.a = uv.v
    )
  )`,
				types: []plan.JoinType{plan.JoinTypeLookup, plan.JoinTypeLookup},
				exp:   []sql.Row{{1, 0}, {2, 1}},
			},
			{
				q:     `select * from xy where exists (select * from uv join ab on u = a)`,
				types: []plan.JoinType{plan.JoinTypeCrossHash, plan.JoinTypeMerge},
				exp:   []sql.Row{{0, 2}, {1, 0}, {2, 1}, {3, 3}},
			},
		},
	},
	{
		name: "unnest non-equality comparisons",
		setup: []string{
			"CREATE table xy (x int primary key, y int);",
			"CREATE table uv (u int primary key, v int);",
			"insert into xy values (1,0), (2,1), (0,2), (3,3);",
			"insert into uv values (0,1), (1,1), (2,2), (3,2);",
		},
		tests: []JoinPlanTest{
			{
				q:     "select * from xy where y >= (select u from uv where u = 2) order by 1;",
				types: []plan.JoinType{plan.JoinTypeSemi},
				exp:   []sql.Row{{0, 2}, {3, 3}},
			},
			{
				q:     "select * from xy where x <= (select u from uv where u = 2) order by 1;",
				types: []plan.JoinType{plan.JoinTypeSemi},
				exp:   []sql.Row{{0, 2}, {1, 0}, {2, 1}},
			},
			{
				q:     "select * from xy where x < (select u from uv where u = 2) order by 1;",
				types: []plan.JoinType{plan.JoinTypeSemi},
				exp:   []sql.Row{{0, 2}, {1, 0}},
			},
			{
				q:     "select * from xy where x > (select u from uv where u = 2) order by 1;",
				types: []plan.JoinType{plan.JoinTypeSemi},
				exp:   []sql.Row{{3, 3}},
			},
			{
				q:     "select * from uv where v <=> (select u from uv where u = 2) order by 1;",
				types: []plan.JoinType{plan.JoinTypeSemi},
				exp:   []sql.Row{{2, 2}, {3, 2}},
			},
		},
	},
	{
		name: "unnest twice-nested subquery",
		setup: []string{
			"CREATE table xy (x int primary key, y int);",
			"CREATE table uv (u int primary key, v int);",
			"insert into xy values (1,0), (2,1), (0,2), (3,3);",
			"insert into uv values (0,1), (1,1), (2,2), (3,2);",
		},
		tests: []JoinPlanTest{
			{
				q:     "select * from xy where x in (select * from (select 1) r where x = 1);",
				types: []plan.JoinType{plan.JoinTypeHash},
				exp:   []sql.Row{{1, 0}},
			},
			{
				q:     "select * from xy where x in (select 1 where 1 in (select 1 where 1 in (select 1 where x != 2)) and x = 1);",
				types: []plan.JoinType{plan.JoinTypeHash, plan.JoinTypeHash, plan.JoinTypeHash},
				exp:   []sql.Row{{1, 0}},
			},
			{
				q:     "select * from xy where x in (select * from (select 1 where 1 in (select 1 where x != 2)) r where x = 1);",
				types: []plan.JoinType{plan.JoinTypeHash, plan.JoinTypeHash},
				exp:   []sql.Row{{1, 0}},
			},
			{
				q:     "select * from xy where x in (select * from (select 1) r);",
				types: []plan.JoinType{plan.JoinTypeHash},
				exp:   []sql.Row{{1, 0}},
			},
			{
				q: `
with recursive rec(x) as (select 1 union select 1)
select * from xy where x in (
  select * from rec
);`,
				types: []plan.JoinType{plan.JoinTypeHash},
				exp:   []sql.Row{{1, 0}},
			},
			{
				q: `
with recursive rec(x) as (
  select 1
  union
  select rec.x from rec join xy on rec.x = xy.y
)
select * from uv
where u in (select * from rec);`,
				types:   []plan.JoinType{plan.JoinTypeHash, plan.JoinTypeHash},
				exp:     []sql.Row{{1, 1}},
				skipOld: true,
			},
			{
				q:     "select x+1 as newX, y from xy having y in (select x from xy where newX=1)",
				types: []plan.JoinType{},
				exp:   []sql.Row{{1, 2}},
			},
			{
				q:     "select x, x+1 as newX from xy having x in (select * from (select 1 where 1 in (select 1 where newX != 1)) r where x = 1);",
				types: []plan.JoinType{},
				exp:   []sql.Row{{1, 2}},
			},
			{
				q:   "select * from uv where not exists (select * from xy where u = 1)",
				exp: []sql.Row{{0, 1}, {2, 2}, {3, 2}},
			},
			{
				q:   "select * from uv where not exists (select * from xy where not exists (select * from xy where u = 1))",
				exp: []sql.Row{{1, 1}},
			},
			{
				q:   "select * from uv where not exists (select * from xy where not exists (select * from xy where u = 1 or v = 2))",
				exp: []sql.Row{{1, 1}, {2, 2}, {3, 2}},
			},
			{
				q:   "select * from uv where not exists (select * from xy where v = 1 and not exists (select * from xy where u = 1))",
				exp: []sql.Row{{1, 1}, {2, 2}, {3, 2}},
			},
			{
				q:   "select * from uv where not exists (select * from xy where not exists (select * from xy where not(u = 1)))",
				exp: []sql.Row{{0, 1}, {2, 2}, {3, 2}},
			},
		},
	},
	{
		name: "convert semi to inner join",
		setup: []string{
			"CREATE table xy (x int, y int, primary key(x,y));",
			"CREATE table uv (u int primary key, v int);",
			"CREATE table ab (a int primary key, b int);",
			"insert into xy values (1,0), (2,1), (0,2), (3,3);",
			"insert into uv values (0,1), (1,1), (2,2), (3,2);",
			"insert into ab values (0,2), (1,2), (2,2), (3,1);",
			"update information_schema.statistics set cardinality = 100 where table_name in ('xy', 'ab', 'uv') and table_schema = 'mydb';",
		},
		tests: []JoinPlanTest{
			{
				q:     "select * from xy where x in (select u from uv join ab on u = a and a = 2) order by 1;",
				types: []plan.JoinType{plan.JoinTypeHash, plan.JoinTypeLookup},
				exp:   []sql.Row{{2, 1}},
			},
			{
				q: `select x from xy where x in (
	select (select u from uv where u = sq.a)
    from (select a from ab) sq);`,
				types: []plan.JoinType{plan.JoinTypeHash},
				exp:   []sql.Row{{0}, {1}, {2}, {3}},
			},
			{
				q:     "select * from xy where y >= (select u from uv where u = 2) order by 1;",
				types: []plan.JoinType{plan.JoinTypeSemi},
				exp:   []sql.Row{{0, 2}, {3, 3}},
			},
			{
				q:     "select * from xy where x <= (select u from uv where u = 2) order by 1;",
				types: []plan.JoinType{plan.JoinTypeSemi},
				exp:   []sql.Row{{0, 2}, {1, 0}, {2, 1}},
			},
			{
				q:     "select * from xy where x < (select u from uv where u = 2) order by 1;",
				types: []plan.JoinType{plan.JoinTypeSemi},
				exp:   []sql.Row{{0, 2}, {1, 0}},
			},
			{
				q:     "select * from xy where x > (select u from uv where u = 2) order by 1;",
				types: []plan.JoinType{plan.JoinTypeSemi},
				exp:   []sql.Row{{3, 3}},
			},
			{
				q:     "select * from uv where v <=> (select u from uv where u = 2) order by 1;",
				types: []plan.JoinType{plan.JoinTypeSemi},
				exp:   []sql.Row{{2, 2}, {3, 2}},
			},
		},
	},
	{
		name: "convert anti to left join",
		setup: []string{
			"CREATE table xy (x int, y int, primary key(x,y));",
			"CREATE table uv (u int primary key, v int);",
			"create table empty_tbl (a int, b int);",
			"insert into xy values (1,0), (2,1), (0,2), (3,3);",
			"insert into uv values (0,1), (1,1), (2,2), (3,2);",
		},
		// write a bunch of left joins and make sure they are converted to anti joins
		tests: []JoinPlanTest{
			{
				q:     "select /*+ HASH_JOIN(xy,scalarSubq0) */ * from xy where x not in (select a from empty_tbl) order by x",
				types: []plan.JoinType{plan.JoinTypeLeftOuterHashExcludeNulls},
				exp: []sql.Row{
					{0, 2},
					{1, 0},
					{2, 1},
					{3, 3},
				},
			},
			{
				q:     "select /*+ HASH_JOIN(xy,scalarSubq0) */ * from xy where x not in (select v from uv) order by x",
				types: []plan.JoinType{plan.JoinTypeLeftOuterHashExcludeNulls},
				exp: []sql.Row{
					{0, 2},
					{3, 3},
				},
			},
			{
				q:     "select /*+ HASH_JOIN(xy,scalarSubq0) */ * from xy where x not in (select v from uv where u = 2) order by x",
				types: []plan.JoinType{plan.JoinTypeLeftOuterHashExcludeNulls},
				exp: []sql.Row{
					{0, 2},
					{1, 0},
					{3, 3},
				},
			},
			{
				q:     "select /*+ HASH_JOIN(xy,scalarSubq0) */ * from xy where x != (select v from uv where u = 2) order by x",
				types: []plan.JoinType{plan.JoinTypeLeftOuterHashExcludeNulls},
				exp: []sql.Row{
					{0, 2},
					{1, 0},
					{3, 3},
				},
			},
			{
				q:     "select * from xy where not exists (select * from empty_tbl) order by x",
				types: []plan.JoinType{plan.JoinTypeLeftOuter},
				exp: []sql.Row{
					{0, 2},
					{1, 0},
					{2, 1},
					{3, 3},
				},
			},
			{
				q:     "select /*+ MERGE_JOIN(xy,scalarSubq0) */ * from xy where x not in (select u from uv WHERE u = 2) order by x",
				types: []plan.JoinType{plan.JoinTypeAntiLookup},
				exp: []sql.Row{
					{0, 2},
					{1, 0},
					{3, 3},
				},
			},
			{
				q:     "select /*+ LEFT_OUTER_LOOKUP_JOIN(xy,scalarSubq0) */ * from xy where x not in (select u from uv WHERE u = 2) order by x",
				types: []plan.JoinType{plan.JoinTypeLeftOuterLookup},
				exp: []sql.Row{
					{0, 2},
					{1, 0},
					{3, 3},
				},
			},
		},
	},
	{
		name: "join concat tests",
		setup: []string{
			"CREATE table xy (x int primary key, y int);",
			"CREATE table uv (u int primary key, v int);",
			"insert into xy values (1,0), (2,1), (0,2), (3,3);",
			"insert into uv values (0,1), (1,1), (2,2), (3,2);",
			"update information_schema.statistics set cardinality = 100 where table_name in ('xy', 'uv');",
		},
		tests: []JoinPlanTest{
			{
				q:     "select x, u from xy inner join uv on u+1 = x OR u+2 = x OR u+3 = x;",
				types: []plan.JoinType{plan.JoinTypeLookup},
				exp:   []sql.Row{{3, 0}, {2, 0}, {1, 0}, {3, 1}, {2, 1}, {3, 2}},
			},
		},
	},
	{
		name: "join order hint",
		setup: []string{
			"CREATE table xy (x int primary key, y int);",
			"CREATE table uv (u int primary key, v int);",
			"insert into xy values (1,0), (2,1), (0,2), (3,3);",
			"insert into uv values (0,1), (1,1), (2,2), (3,2);",
			"update information_schema.statistics set cardinality = 100 where table_name in ('xy', 'uv');",
		},
		tests: []JoinPlanTest{
			{
				q:     "select /*+ JOIN_ORDER(b, c, a) */ 1 from xy a join xy b on a.x+3 = b.x join xy c on a.x+3 = c.x and a.x+3 = b.x",
				order: []string{"b", "c", "a"},
			},
			{
				q:     "select /*+ JOIN_ORDER(a, c, b) */ 1 from xy a join xy b on a.x+3 = b.x join xy c on a.x+3 = c.x and a.x+3 = b.x",
				order: []string{"a", "c", "b"},
			},
			{
				q:     "select /*+ JOIN_ORDER(a,c,b) */ 1 from xy a join xy b on a.x+3 = b.x WHERE EXISTS (select 1 from uv c where c.u = a.x+2)",
				order: []string{"a", "c", "b"},
			},
			{
				q:     "select /*+ JOIN_ORDER(b,c,a) */ 1 from xy a join xy b on a.x+3 = b.x WHERE EXISTS (select 1 from uv c where c.u = a.x+2)",
				order: []string{"b", "c", "a"},
			},
			{
				q:     "select /*+ JOIN_ORDER(b,scalarSubq0,a) */ 1 from xy a join xy b on a.x+3 = b.x WHERE a.x in (select u from uv c)",
				order: []string{"b", "scalarSubq0", "a"},
			},
		},
	},
	{
		name: "join op hint",
		setup: []string{
			"CREATE table xy (x int primary key, y int);",
			"CREATE table uv (u int primary key, v int, key(v));",
			"insert into xy values (1,0), (2,1), (0,2), (3,3);",
			"insert into uv values (0,1), (1,1), (2,2), (3,2);",
		},
		tests: []JoinPlanTest{
			{
				q:     "select /*+ LOOKUP_JOIN(xy,uv) */ 1 from xy join uv on x = u",
				types: []plan.JoinType{plan.JoinTypeLookup},
			},
			{
				q:     "select /*+ MERGE_JOIN(xy,uv) */ 1 from xy join uv on x = u",
				types: []plan.JoinType{plan.JoinTypeMerge},
			},
			{
				q:     "select /*+ INNER_JOIN(xy,uv) */ 1 from xy join uv on x = u",
				types: []plan.JoinType{plan.JoinTypeInner},
			},
			{
				q:     "select /*+ HASH_JOIN(xy,uv) */ 1 from xy join uv on x = u",
				types: []plan.JoinType{plan.JoinTypeHash},
			},
			{
				q:     "select /*+ JOIN_ORDER(a,b,c) HASH_JOIN(a,b) HASH_JOIN(b,c) */ 1 from xy a join uv b on a.x = b.u join xy c on b.u = c.x",
				types: []plan.JoinType{plan.JoinTypeHash, plan.JoinTypeHash},
				order: []string{"a", "b", "c"},
			},
			{
				q:     "select /*+ LOOKUP_JOIN(b,a) HASH_JOIN(b,c) */ 1 from xy a join uv b on a.x = b.u join xy c on b.u = c.x",
				types: []plan.JoinType{plan.JoinTypeLookup, plan.JoinTypeHash},
			},
			{
				q:     "select /*+ LOOKUP_JOIN(b,a) MERGE_JOIN(b,c) */ 1 from xy a join uv b on a.x = b.u join xy c on b.u = c.x",
				types: []plan.JoinType{plan.JoinTypeLookup, plan.JoinTypeMerge},
			},
			{
				q:     "select /*+ JOIN_ORDER(b,c,a) LOOKUP_JOIN(b,a) MERGE_JOIN(b,c) */ 1 from xy a join uv b on a.x = b.u join xy c on b.u = c.x",
				types: []plan.JoinType{plan.JoinTypeLookup, plan.JoinTypeMerge},
				order: []string{"b", "c", "a"},
			},
			{
				q:     "select /*+ JOIN_ORDER(a,b,c) LOOKUP_JOIN(b,a) HASH_JOIN(b,c) */ 1 from xy a join uv b on a.x = b.u join xy c on b.u = c.x",
				types: []plan.JoinType{plan.JoinTypeHash, plan.JoinTypeLookup},
				order: []string{"a", "b", "c"},
			},
			{
				q:     "select /*+ JOIN_ORDER(c,a,b) MERGE_JOIN(a,b) HASH_JOIN(b,c) */ 1 from xy a join uv b on a.x = b.u join xy c on b.u = c.x",
				types: []plan.JoinType{plan.JoinTypeHash, plan.JoinTypeMerge},
				order: []string{"c", "a", "b"},
			},
			{
				q: `
select /*+ JOIN_ORDER(d,c,b,a) MERGE_JOIN(d,c) MERGE_JOIN(b,a) INNER_JOIN(c,a)*/ 1
from xy a
join uv b on a.x = b.u
join xy c on a.x = c.x
join uv d on d.u = c.x`,
				types: []plan.JoinType{plan.JoinTypeInner, plan.JoinTypeMerge, plan.JoinTypeMerge},
				order: []string{"d", "c", "b", "a"},
			},
			{
				q: `
select /*+ JOIN_ORDER(a,b,c,d) LOOKUP_JOIN(d,c) MERGE_JOIN(b,a) HASH_JOIN(c,a)*/ 1
from xy a
join uv b on a.x = b.u
join xy c on a.x = c.x
join uv d on d.u = c.x`,
				types: []plan.JoinType{plan.JoinTypeLookup, plan.JoinTypeHash, plan.JoinTypeMerge},
				order: []string{"a", "b", "c", "d"},
			},
			{
				q: "select /*+ LOOKUP_JOIN(xy,scalarSubq0) */ 1 from xy where x not in (select u from uv)",
				// This should be JoinTypeSemiLookup, but for https://github.com/dolthub/go-mysql-server/issues/1894
				types: []plan.JoinType{plan.JoinTypeAntiLookup},
			},
			{
				q:     "select /*+ ANTI_JOIN(xy,scalarSubq0) */ 1 from xy where x not in (select u from uv)",
				types: []plan.JoinType{plan.JoinTypeAnti},
			},
			{
				q:     "select /*+ LOOKUP_JOIN(xy,scalarSubq0) */ 1 from xy where x in (select u from uv)",
				types: []plan.JoinType{plan.JoinTypeLookup},
			},
			{
				q:     "select /*+ SEMI_JOIN(xy,scalarSubq0) */ 1 from xy where x in (select u from uv)",
				types: []plan.JoinType{plan.JoinTypeSemi},
			},
			{
				q:     "select /*+ LOOKUP_JOIN(s,scalarSubq0) */ 1 from xy s where x in (select u from uv)",
				types: []plan.JoinType{plan.JoinTypeLookup},
			},
			{
				q:     "select /*+ SEMI_JOIN(s,scalarSubq0) */ 1 from xy s where x in (select u from uv)",
				types: []plan.JoinType{plan.JoinTypeSemi},
			},
		},
	},
	{
		// This is a regression test for https://github.com/dolthub/go-mysql-server/pull/1889.
		// We should always prefer a more specific index over a less specific index for lookups.
		name: "lookup join multiple indexes",
		setup: []string{
			"create table lhs (a int, b int, c int);",
			"create table rhs (a int, b int, c int, d int, index a_idx(a), index abcd_idx(a,b,c,d));",
			"insert into lhs values (0, 0, 0), (0, 0, 1), (0, 1, 1), (1, 1, 1);",
			"insert into rhs values " +
				"(0, 0, 0, 0)," +
				"(0, 0, 0, 1)," +
				"(0, 0, 1, 0)," +
				"(0, 0, 1, 1)," +
				"(0, 1, 0, 0)," +
				"(0, 1, 0, 1)," +
				"(0, 1, 1, 0)," +
				"(0, 1, 1, 1)," +
				"(1, 0, 0, 0)," +
				"(1, 0, 0, 1)," +
				"(1, 0, 1, 0)," +
				"(1, 0, 1, 1)," +
				"(1, 1, 0, 0)," +
				"(1, 1, 0, 1)," +
				"(1, 1, 1, 0)," +
				"(1, 1, 1, 1);",
		},
		tests: []JoinPlanTest{
			{
				q:       "select rhs.* from lhs left join rhs on lhs.a = rhs.a and lhs.b = rhs.b and lhs.c = rhs.c",
				types:   []plan.JoinType{plan.JoinTypeLeftOuterLookup},
				indexes: []string{"abcd_idx"},
				exp: []sql.Row{
					{0, 0, 0, 0},
					{0, 0, 0, 1},
					{0, 0, 1, 0},
					{0, 0, 1, 1},
					{0, 1, 1, 0},
					{0, 1, 1, 1},
					{1, 1, 1, 0},
					{1, 1, 1, 1},
				},
			},
		},
	},
	{
		name: "primary key range join",
		setup: []string{
			"create table vals (val int primary key)",
			"create table ranges (min int primary key, max int, unique key(min,max))",
			"insert into vals values (0), (1), (2), (3), (4), (5), (6)",
			"insert into ranges values (0,2), (1,3), (2,4), (3,5), (4,6)",
		},
		tests: []JoinPlanTest{
			{
				q:     "select * from vals join ranges on val between min and max",
				types: []plan.JoinType{plan.JoinTypeRangeHeap},
				exp: []sql.Row{
					{0, 0, 2},
					{1, 0, 2},
					{1, 1, 3},
					{2, 0, 2},
					{2, 1, 3},
					{2, 2, 4},
					{3, 1, 3},
					{3, 2, 4},
					{3, 3, 5},
					{4, 2, 4},
					{4, 3, 5},
					{4, 4, 6},
					{5, 3, 5},
					{5, 4, 6},
					{6, 4, 6},
				},
			},
			{
				q:     "select * from vals join ranges on val > min and val < max",
				types: []plan.JoinType{plan.JoinTypeRangeHeap},
				exp: []sql.Row{
					{1, 0, 2},
					{2, 1, 3},
					{3, 2, 4},
					{4, 3, 5},
					{5, 4, 6},
				},
			},
			{
				q:     "select * from vals join ranges on val >= min and val < max",
				types: []plan.JoinType{plan.JoinTypeRangeHeap},
				exp: []sql.Row{
					{0, 0, 2},
					{1, 0, 2},
					{1, 1, 3},
					{2, 1, 3},
					{2, 2, 4},
					{3, 2, 4},
					{3, 3, 5},
					{4, 3, 5},
					{4, 4, 6},
					{5, 4, 6},
				},
			},
			{
				q:     "select * from vals join ranges on val > min and val <= max",
				types: []plan.JoinType{plan.JoinTypeRangeHeap},
				exp: []sql.Row{
					{1, 0, 2},
					{2, 0, 2},
					{2, 1, 3},
					{3, 1, 3},
					{3, 2, 4},
					{4, 2, 4},
					{4, 3, 5},
					{5, 3, 5},
					{5, 4, 6},
					{6, 4, 6},
				},
			},
			{
				q:     "select * from vals join ranges on val >= min and val <= max",
				types: []plan.JoinType{plan.JoinTypeRangeHeap},
				exp: []sql.Row{
					{0, 0, 2},
					{1, 0, 2},
					{1, 1, 3},
					{2, 0, 2},
					{2, 1, 3},
					{2, 2, 4},
					{3, 1, 3},
					{3, 2, 4},
					{3, 3, 5},
					{4, 2, 4},
					{4, 3, 5},
					{4, 4, 6},
					{5, 3, 5},
					{5, 4, 6},
					{6, 4, 6},
				},
			},
		},
	},
	{
		name: "keyless range join",
		setup: []string{
			"create table vals (val int)",
			"create table ranges (min int, max int)",
			"insert into vals values (0), (1), (2), (3), (4), (5), (6)",
			"insert into ranges values (0,2), (1,3), (2,4), (3,5), (4,6)",
		},
		tests: []JoinPlanTest{
			{
				q:     "select * from vals join ranges on val between min and max",
				types: []plan.JoinType{plan.JoinTypeRangeHeap},
				exp: []sql.Row{
					{0, 0, 2},
					{1, 0, 2},
					{1, 1, 3},
					{2, 0, 2},
					{2, 1, 3},
					{2, 2, 4},
					{3, 1, 3},
					{3, 2, 4},
					{3, 3, 5},
					{4, 2, 4},
					{4, 3, 5},
					{4, 4, 6},
					{5, 3, 5},
					{5, 4, 6},
					{6, 4, 6},
				},
			},
			{
				q:     "select * from vals join ranges on val > min and val < max",
				types: []plan.JoinType{plan.JoinTypeRangeHeap},
				exp: []sql.Row{
					{1, 0, 2},
					{2, 1, 3},
					{3, 2, 4},
					{4, 3, 5},
					{5, 4, 6},
				},
			},
			{
				q:     "select * from vals join ranges on min < val and max > val",
				types: []plan.JoinType{plan.JoinTypeRangeHeap},
				exp: []sql.Row{
					{1, 0, 2},
					{2, 1, 3},
					{3, 2, 4},
					{4, 3, 5},
					{5, 4, 6},
				},
			},
			{
				q:     "select * from vals join ranges on val >= min and val < max",
				types: []plan.JoinType{plan.JoinTypeRangeHeap},
				exp: []sql.Row{
					{0, 0, 2},
					{1, 0, 2},
					{1, 1, 3},
					{2, 1, 3},
					{2, 2, 4},
					{3, 2, 4},
					{3, 3, 5},
					{4, 3, 5},
					{4, 4, 6},
					{5, 4, 6},
				},
			},
			{
				q:     "select * from vals join ranges on val > min and val <= max",
				types: []plan.JoinType{plan.JoinTypeRangeHeap},
				exp: []sql.Row{
					{1, 0, 2},
					{2, 0, 2},
					{2, 1, 3},
					{3, 1, 3},
					{3, 2, 4},
					{4, 2, 4},
					{4, 3, 5},
					{5, 3, 5},
					{5, 4, 6},
					{6, 4, 6},
				},
			},
			{
				q:     "select * from vals join ranges on val >= min and val <= max",
				types: []plan.JoinType{plan.JoinTypeRangeHeap},
				exp: []sql.Row{
					{0, 0, 2},
					{1, 0, 2},
					{1, 1, 3},
					{2, 0, 2},
					{2, 1, 3},
					{2, 2, 4},
					{3, 1, 3},
					{3, 2, 4},
					{3, 3, 5},
					{4, 2, 4},
					{4, 3, 5},
					{4, 4, 6},
					{5, 3, 5},
					{5, 4, 6},
					{6, 4, 6},
				},
			},
			{
				q:     "select * from vals left join ranges on val > min and val < max",
				types: []plan.JoinType{plan.JoinTypeLeftOuterRangeHeap},
				exp: []sql.Row{
					{0, nil, nil},
					{1, 0, 2},
					{2, 1, 3},
					{3, 2, 4},
					{4, 3, 5},
					{5, 4, 6},
					{6, nil, nil},
				},
			},
			{
				q:     "select * from ranges l join ranges r on l.min > r.min and l.min < r.max",
				types: []plan.JoinType{plan.JoinTypeRangeHeap},
				exp: []sql.Row{
					{1, 3, 0, 2},
					{2, 4, 1, 3},
					{3, 5, 2, 4},
					{4, 6, 3, 5},
				},
			},
			{
				q:     "select * from vals left join ranges r1 on val > r1.min and val < r1.max left join ranges r2 on r1.min > r2.min and r1.min < r2.max",
				types: []plan.JoinType{plan.JoinTypeLeftOuterRangeHeap, plan.JoinTypeLeftOuterRangeHeap},
				exp: []sql.Row{
					{0, nil, nil, nil, nil},
					{1, 0, 2, nil, nil},
					{2, 1, 3, 0, 2},
					{3, 2, 4, 1, 3},
					{4, 3, 5, 2, 4},
					{5, 4, 6, 3, 5},
					{6, nil, nil, nil, nil},
				},
			},
			{
				q:     "select * from (select vals.val * 2 as val from vals) as newVals join (select ranges.min * 2 as min, ranges.max * 2 as max from ranges) as newRanges on val > min and val < max;",
				types: []plan.JoinType{plan.JoinTypeRangeHeap},
				exp: []sql.Row{
					{2, 0, 4},
					{4, 2, 6},
					{6, 4, 8},
					{8, 6, 10},
					{10, 8, 12},
				},
			},
			{
				// This tests that the RangeHeapJoin node functions correctly even if its rows are iterated over multiple times.
				q:     "select * from (select 1 union select 2) as l left join (select * from vals join ranges on val > min and val < max) as r on max = max",
				types: []plan.JoinType{plan.JoinTypeLeftOuter, plan.JoinTypeRangeHeap},
				exp: []sql.Row{
					{1, 1, 0, 2},
					{1, 2, 1, 3},
					{1, 3, 2, 4},
					{1, 4, 3, 5},
					{1, 5, 4, 6},
					{2, 1, 0, 2},
					{2, 2, 1, 3},
					{2, 3, 2, 4},
					{2, 4, 3, 5},
					{2, 5, 4, 6},
				},
			},
			{
				q:     "select * from vals left join (select * from ranges where 0) as newRanges on val > min and val < max;",
				types: []plan.JoinType{plan.JoinTypeLeftOuterRangeHeap},
				exp: []sql.Row{
					{0, nil, nil},
					{1, nil, nil},
					{2, nil, nil},
					{3, nil, nil},
					{4, nil, nil},
					{5, nil, nil},
					{6, nil, nil},
				},
			},
		},
	},
	{
		name: "range join vs good lookup join regression test",
		setup: []string{
			"create table vals (val int, filter1 int, filter2 int, filter3 int)",
			"create table ranges (min int, max int, filter1 int, filter2 int, filter3 int, key filters (filter1, filter2, filter3))",
			"insert into vals values (0, 0, 0, 0), " +
				"(1, 0, 0, 0), " +
				"(2, 0, 0, 0), " +
				"(3, 0, 0, 0), " +
				"(4, 0, 0, 0), " +
				"(5, 0, 0, 0), " +
				"(6, 0, 0, 0), " +
				"(0, 0, 0, 1), " +
				"(1, 0, 0, 1), " +
				"(2, 0, 0, 1), " +
				"(3, 0, 0, 1), " +
				"(4, 0, 0, 1), " +
				"(5, 0, 0, 1), " +
				"(6, 0, 0, 1), " +
				"(0, 0, 1, 0), " +
				"(1, 0, 1, 0), " +
				"(2, 0, 1, 0), " +
				"(3, 0, 1, 0), " +
				"(4, 0, 1, 0), " +
				"(5, 0, 1, 0), " +
				"(6, 0, 1, 0), " +
				"(0, 0, 1, 1), " +
				"(1, 0, 1, 1), " +
				"(2, 0, 1, 1), " +
				"(3, 0, 1, 1), " +
				"(4, 0, 1, 1), " +
				"(5, 0, 1, 1), " +
				"(6, 0, 1, 1), " +
				"(0, 1, 0, 0), " +
				"(1, 1, 0, 0), " +
				"(2, 1, 0, 0), " +
				"(3, 1, 0, 0), " +
				"(4, 1, 0, 0), " +
				"(5, 1, 0, 0), " +
				"(6, 1, 0, 0), " +
				"(0, 1, 0, 1), " +
				"(1, 1, 0, 1), " +
				"(2, 1, 0, 1), " +
				"(3, 1, 0, 1), " +
				"(4, 1, 0, 1), " +
				"(5, 1, 0, 1), " +
				"(6, 1, 0, 1), " +
				"(0, 1, 1, 0), " +
				"(1, 1, 1, 0), " +
				"(2, 1, 1, 0), " +
				"(3, 1, 1, 0), " +
				"(4, 1, 1, 0), " +
				"(5, 1, 1, 0), " +
				"(6, 1, 1, 0), " +
				"(0, 1, 1, 1), " +
				"(1, 1, 1, 1), " +
				"(2, 1, 1, 1), " +
				"(3, 1, 1, 1), " +
				"(4, 1, 1, 1), " +
				"(5, 1, 1, 1), " +
				"(6, 1, 1, 1);",
			"insert into ranges values " +
				"(0, 2, 0, 0, 0), " +
				"(1, 3, 0, 0, 0), " +
				"(2, 4, 0, 0, 0), " +
				"(3, 5, 0, 0, 0), " +
				"(4, 6, 0, 0, 0), " +
				"(0, 2, 0, 0, 1), " +
				"(1, 3, 0, 0, 1), " +
				"(2, 4, 0, 0, 1), " +
				"(3, 5, 0, 0, 1), " +
				"(4, 6, 0, 0, 1), " +
				"(0, 2, 0, 1, 0), " +
				"(1, 3, 0, 1, 0), " +
				"(2, 4, 0, 1, 0), " +
				"(3, 5, 0, 1, 0), " +
				"(4, 6, 0, 1, 0), " +
				"(0, 2, 0, 1, 1), " +
				"(1, 3, 0, 1, 1), " +
				"(2, 4, 0, 1, 1), " +
				"(3, 5, 0, 1, 1), " +
				"(4, 6, 0, 1, 1), " +
				"(0, 2, 1, 0, 0), " +
				"(1, 3, 1, 0, 0), " +
				"(2, 4, 1, 0, 0), " +
				"(3, 5, 1, 0, 0), " +
				"(4, 6, 1, 0, 0), " +
				"(0, 2, 1, 0, 1), " +
				"(1, 3, 1, 0, 1), " +
				"(2, 4, 1, 0, 1), " +
				"(3, 5, 1, 0, 1), " +
				"(4, 6, 1, 0, 1), " +
				"(0, 2, 1, 1, 0), " +
				"(1, 3, 1, 1, 0), " +
				"(2, 4, 1, 1, 0), " +
				"(3, 5, 1, 1, 0), " +
				"(4, 6, 1, 1, 0), " +
				"(0, 2, 1, 1, 1), " +
				"(1, 3, 1, 1, 1), " +
				"(2, 4, 1, 1, 1), " +
				"(3, 5, 1, 1, 1), " +
				"(4, 6, 1, 1, 1); ",
		},
		tests: []JoinPlanTest{
			{
				// Test that a RangeHeapJoin won't be chosen over a LookupJoin with a multiple-column index.
				q:     "select val, min, max, vals.filter1, vals.filter2, vals.filter3 from vals join ranges on val > min and val < max and vals.filter1 = ranges.filter1 and vals.filter2 = ranges.filter2 and vals.filter3 = ranges.filter3",
				types: []plan.JoinType{plan.JoinTypeLookup},
				exp: []sql.Row{
					{1, 0, 2, 0, 0, 0},
					{2, 1, 3, 0, 0, 0},
					{3, 2, 4, 0, 0, 0},
					{4, 3, 5, 0, 0, 0},
					{5, 4, 6, 0, 0, 0},
					{1, 0, 2, 0, 0, 1},
					{2, 1, 3, 0, 0, 1},
					{3, 2, 4, 0, 0, 1},
					{4, 3, 5, 0, 0, 1},
					{5, 4, 6, 0, 0, 1},
					{1, 0, 2, 0, 1, 0},
					{2, 1, 3, 0, 1, 0},
					{3, 2, 4, 0, 1, 0},
					{4, 3, 5, 0, 1, 0},
					{5, 4, 6, 0, 1, 0},
					{1, 0, 2, 0, 1, 1},
					{2, 1, 3, 0, 1, 1},
					{3, 2, 4, 0, 1, 1},
					{4, 3, 5, 0, 1, 1},
					{5, 4, 6, 0, 1, 1},
					{1, 0, 2, 1, 0, 0},
					{2, 1, 3, 1, 0, 0},
					{3, 2, 4, 1, 0, 0},
					{4, 3, 5, 1, 0, 0},
					{5, 4, 6, 1, 0, 0},
					{1, 0, 2, 1, 0, 1},
					{2, 1, 3, 1, 0, 1},
					{3, 2, 4, 1, 0, 1},
					{4, 3, 5, 1, 0, 1},
					{5, 4, 6, 1, 0, 1},
					{1, 0, 2, 1, 1, 0},
					{2, 1, 3, 1, 1, 0},
					{3, 2, 4, 1, 1, 0},
					{4, 3, 5, 1, 1, 0},
					{5, 4, 6, 1, 1, 0},
					{1, 0, 2, 1, 1, 1},
					{2, 1, 3, 1, 1, 1},
					{3, 2, 4, 1, 1, 1},
					{4, 3, 5, 1, 1, 1},
					{5, 4, 6, 1, 1, 1},
				},
			},
		},
	},
}

func TestJoinPlanning(t *testing.T, harness Harness) {
	for _, tt := range JoinPlanningTests {
		t.Run(tt.name, func(t *testing.T) {
			harness.Setup([]setup.SetupScript{setup.MydbData[0], tt.setup})
			e := mustNewEngine(t, harness)
			defer e.Close()
			for _, tt := range tt.tests {
				if tt.types != nil {
					evalJoinTypeTest(t, harness, e, tt)
				}
				if tt.indexes != nil {
					evalIndexTest(t, harness, e, tt.q, tt.indexes, tt.skipOld)
				}
				if tt.exp != nil {
					evalJoinCorrectness(t, harness, e, tt.q, tt.q, tt.exp, tt.skipOld)
				}
				if tt.order != nil {
					evalJoinOrder(t, harness, e, tt.q, tt.order, tt.skipOld)
				}
			}
		})
	}
}

func evalJoinTypeTest(t *testing.T, harness Harness, e QueryEngine, tt JoinPlanTest) {
	t.Run(tt.q+" join types", func(t *testing.T) {
		if tt.skipOld {
			t.Skip()
		}

		ctx := NewContext(harness)
		ctx = ctx.WithQuery(tt.q)

		a, err := analyzeQuery(ctx, e, tt.q)
		require.NoError(t, err)

		jts := collectJoinTypes(a)
		var exp []string
		for _, t := range tt.types {
			exp = append(exp, t.String())
		}
		var cmp []string
		for _, t := range jts {
			cmp = append(cmp, t.String())
		}
		require.Equal(t, exp, cmp, fmt.Sprintf("unexpected plan:\n%s", sql.DebugString(a)))
	})
}

<<<<<<< HEAD
func analyzeQuery(ctx *sql.Context, e QueryEngine, query string) (sql.Node, error) {
	parsed, err := planbuilder.Parse(ctx, e.EngineAnalyzer().Catalog, query)
	if err != nil {
		return nil, err
	}

	return e.EngineAnalyzer().Analyze(ctx, parsed, nil)
}

func evalIndexTest(t *testing.T, harness Harness, e QueryEngine, tt JoinPlanTest) {
	t.Run(tt.q+" join indexes", func(t *testing.T) {
		if tt.skipOld {
=======
func evalIndexTest(t *testing.T, harness Harness, e *sqle.Engine, q string, indexes []string, skip bool) {
	t.Run(q+" join indexes", func(t *testing.T) {
		if skip {
>>>>>>> fbff632a
			t.Skip()
		}

		ctx := NewContext(harness)
		ctx = ctx.WithQuery(q)

<<<<<<< HEAD
		a, err := analyzeQuery(ctx, e, tt.q)
=======
		a, err := e.AnalyzeQuery(ctx, q)
>>>>>>> fbff632a
		require.NoError(t, err)

		idxs := collectIndexes(a)
		var exp []string
		for _, i := range indexes {
			exp = append(exp, i)
		}
		var cmp []string
		for _, i := range idxs {
			cmp = append(cmp, i.ID())
		}
		require.Equal(t, exp, cmp, fmt.Sprintf("unexpected plan:\n%s", sql.DebugString(a)))
	})
}

func evalJoinCorrectness(t *testing.T, harness Harness, e QueryEngine, name, q string, exp []sql.Row, skipOld bool) {
	t.Run(name, func(t *testing.T) {
		ctx := NewContext(harness)
		ctx = ctx.WithQuery(q)

		sch, iter, err := e.QueryWithBindings(ctx, q, nil)
		require.NoError(t, err, "Unexpected error for query %s: %s", q, err)

		rows, err := sql.RowIterToRows(ctx, sch, iter)
		require.NoError(t, err, "Unexpected error for query %s: %s", q, err)

		if exp != nil {
			checkResults(t, exp, nil, sch, rows, q)
		}

		require.Equal(t, 0, ctx.Memory.NumCaches())
		validateEngine(t, ctx, harness, e)
	})
}

func collectJoinTypes(n sql.Node) []plan.JoinType {
	var types []plan.JoinType
	transform.Inspect(n, func(n sql.Node) bool {
		if n == nil {
			return true
		}
		j, ok := n.(*plan.JoinNode)
		if ok {
			types = append(types, j.Op)
		}

		if ex, ok := n.(sql.Expressioner); ok {
			for _, e := range ex.Expressions() {
				transform.InspectExpr(e, func(e sql.Expression) bool {
					sq, ok := e.(*plan.Subquery)
					if !ok {
						return false
					}
					types = append(types, collectJoinTypes(sq.Query)...)
					return false
				})
			}
		}
		return true
	})
	return types
}

func collectIndexes(n sql.Node) []sql.Index {
	var indexes []sql.Index
	transform.Inspect(n, func(n sql.Node) bool {
		if n == nil {
			return true
		}
		access, ok := n.(*plan.IndexedTableAccess)
		if ok {
			indexes = append(indexes, access.Index())
			return true
		}

		if ex, ok := n.(sql.Expressioner); ok {
			for _, e := range ex.Expressions() {
				transform.InspectExpr(e, func(e sql.Expression) bool {
					sq, ok := e.(*plan.Subquery)
					if !ok {
						return false
					}
					indexes = append(indexes, collectIndexes(sq.Query)...)
					return false
				})
			}
		}
		return true
	})
	return indexes
}

func evalJoinOrder(t *testing.T, harness Harness, e QueryEngine, q string, exp []string, skipOld bool) {
	t.Run(q+" join order", func(t *testing.T) {
		ctx := NewContext(harness)
		ctx = ctx.WithQuery(q)

		a, err := analyzeQuery(ctx, e, q)
		require.NoError(t, err)

		cmp := collectJoinOrder(a)
		require.Equal(t, exp, cmp, fmt.Sprintf("expected order '%s' found '%s'\ndetail:\n%s", strings.Join(exp, ","), strings.Join(cmp, ","), sql.DebugString(a)))
	})
}

func collectJoinOrder(n sql.Node) []string {
	order := []string{}

	switch n := n.(type) {
	case *plan.JoinNode:
		order = append(order, collectJoinOrder(n.Left())...)
		order = append(order, collectJoinOrder(n.Right())...)
	case *plan.TableAlias:
		order = append(order, n.Name())
	default:
		children := n.Children()
		for _, c := range children {
			order = append(order, collectJoinOrder(c)...)
		}
	}

	return order
}<|MERGE_RESOLUTION|>--- conflicted
+++ resolved
@@ -1447,7 +1447,6 @@
 	})
 }
 
-<<<<<<< HEAD
 func analyzeQuery(ctx *sql.Context, e QueryEngine, query string) (sql.Node, error) {
 	parsed, err := planbuilder.Parse(ctx, e.EngineAnalyzer().Catalog, query)
 	if err != nil {
@@ -1457,25 +1456,16 @@
 	return e.EngineAnalyzer().Analyze(ctx, parsed, nil)
 }
 
-func evalIndexTest(t *testing.T, harness Harness, e QueryEngine, tt JoinPlanTest) {
-	t.Run(tt.q+" join indexes", func(t *testing.T) {
-		if tt.skipOld {
-=======
-func evalIndexTest(t *testing.T, harness Harness, e *sqle.Engine, q string, indexes []string, skip bool) {
+func evalIndexTest(t *testing.T, harness Harness, e QueryEngine, q string, indexes []string, skip bool) {
 	t.Run(q+" join indexes", func(t *testing.T) {
 		if skip {
->>>>>>> fbff632a
 			t.Skip()
 		}
 
 		ctx := NewContext(harness)
 		ctx = ctx.WithQuery(q)
 
-<<<<<<< HEAD
-		a, err := analyzeQuery(ctx, e, tt.q)
-=======
-		a, err := e.AnalyzeQuery(ctx, q)
->>>>>>> fbff632a
+		a, err := analyzeQuery(ctx, e, q)
 		require.NoError(t, err)
 
 		idxs := collectIndexes(a)
