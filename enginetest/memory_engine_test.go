--- conflicted
+++ resolved
@@ -122,25 +122,6 @@
 	enginetest.TestJSONTableScripts(t, enginetest.NewMemoryHarness("simple", 1, testNumPartitions, true, nil))
 }
 
-<<<<<<< HEAD
-=======
-// TestJSONTableScripts_Experimental runs the canonical test queries against new name resolution engine
-func TestJSONTableScripts_Experimental(t *testing.T) {
-	harness := enginetest.NewMemoryHarness("simple", 1, testNumPartitions, true, nil).WithVersion(sql.VersionExperimental)
-	// these have different error message
-	harness.QueriesToSkip(
-		"select t.a from t, json_table(t.k, '$[*]' columns (a INT path '$.a')) AS j",
-		"select j.b from t, json_table(t.j, '$[*]' columns (a INT path '$.a')) AS j",
-	)
-	enginetest.TestJSONTableScripts(t, harness)
-}
-
-// TestJSONTableScriptsPrepared runs the canonical test queries against a single threaded index enabled harness.
-func TestJSONTableScriptsPrepared(t *testing.T) {
-	enginetest.TestJSONTableScriptsPrepared(t, enginetest.NewMemoryHarness("simple", 1, testNumPartitions, true, nil))
-}
-
->>>>>>> 9e85715b
 // TestBrokenJSONTableScripts runs the canonical test queries against a single threaded index enabled harness.
 func TestBrokenJSONTableScripts(t *testing.T) {
 	t.Skip("incorrect errors and unsupported json_table functionality")
@@ -174,11 +155,7 @@
 	}
 
 	fmt.Sprintf("%v", test)
-<<<<<<< HEAD
 	harness := enginetest.NewMemoryHarness("", 1, testNumPartitions, false, nil)
-=======
-	harness := enginetest.NewMemoryHarness("", 1, testNumPartitions, false, nil).WithVersion(sql.VersionStable)
->>>>>>> 9e85715b
 	harness.Setup(setup.XySetup...)
 	engine, err := harness.NewEngine(t)
 	if err != nil {
@@ -223,7 +200,7 @@
 	}
 
 	for _, test := range scripts {
-		harness := enginetest.NewMemoryHarness("", 1, testNumPartitions, true, nil).WithVersion(sql.VersionExperimental)
+		harness := enginetest.NewMemoryHarness("", 1, testNumPartitions, true, nil)
 		engine, err := harness.NewEngine(t)
 		if err != nil {
 			panic(err)
@@ -390,23 +367,6 @@
 	enginetest.TestAmbiguousColumnResolution(t, enginetest.NewDefaultMemoryHarness())
 }
 
-<<<<<<< HEAD
-=======
-func TestAmbiguousColumnResolution_Experimental(t *testing.T) {
-	enginetest.TestAmbiguousColumnResolution(t, enginetest.NewDefaultMemoryHarness().WithVersion(sql.VersionExperimental))
-}
-
-func TestInsertInto_Experimental(t *testing.T) {
-	harness := enginetest.NewDefaultMemoryHarness().WithVersion(sql.VersionExperimental)
-	harness.QueriesToSkip(
-		// should be colum not found error
-		"insert into a (select * from b) on duplicate key update b.i = a.i",
-		"insert into a (select * from b as t) on duplicate key update a.i = b.j + 100",
-	)
-	enginetest.TestInsertInto(t, harness)
-}
-
->>>>>>> 9e85715b
 func TestInsertInto(t *testing.T) {
 	harness := enginetest.NewDefaultMemoryHarness()
 	harness.QueriesToSkip(
@@ -563,48 +523,14 @@
 	enginetest.TestStoredProcedures(t, enginetest.NewDefaultMemoryHarness())
 }
 
-<<<<<<< HEAD
-=======
-func TestStoredProcedures_Exp(t *testing.T) {
-	for i, test := range queries.ProcedureLogicTests {
-		//TODO: the RowIter returned from a SELECT should not take future changes into account
-		if test.Name == "FETCH captures state at OPEN" {
-			queries.ProcedureLogicTests[0], queries.ProcedureLogicTests[i] = queries.ProcedureLogicTests[i], queries.ProcedureLogicTests[0]
-			queries.ProcedureLogicTests = queries.ProcedureLogicTests[1:]
-		}
-	}
-	enginetest.TestStoredProcedures(t, enginetest.NewDefaultMemoryHarness().WithVersion(sql.VersionExperimental))
-}
-
->>>>>>> 9e85715b
 func TestEvents(t *testing.T) {
 	enginetest.TestEvents(t, enginetest.NewDefaultMemoryHarness())
 }
 
 func TestTriggersErrors(t *testing.T) {
-	// todo update to "column not be found" error
-	//"create trigger old_on_insert before insert on x for each row set new.c = old.a + 1",
-	//	"create trigger new_on_delete before delete on x for each row set new.c = old.a + 1",
-	//	"create trigger not_found before insert on x for each row set new.d = new.d + 1",
-	//	"create trigger not_found before insert on x for each row set new.d = new.a + 1",
 	enginetest.TestTriggerErrors(t, enginetest.NewDefaultMemoryHarness())
 }
 
-<<<<<<< HEAD
-=======
-func TestTriggersErrors_Exp(t *testing.T) {
-	harness := enginetest.NewDefaultMemoryHarness().WithVersion(sql.VersionExperimental)
-	harness.QueriesToSkip(
-		// todo update to "column not be found" error
-		"create trigger old_on_insert before insert on x for each row set new.c = old.a + 1",
-		"create trigger new_on_delete before delete on x for each row set new.c = old.a + 1",
-		"create trigger not_found before insert on x for each row set new.d = new.d + 1",
-		"create trigger not_found before insert on x for each row set new.d = new.a + 1",
-	)
-	enginetest.TestTriggerErrors(t, harness)
-}
-
->>>>>>> 9e85715b
 func TestCreateTable(t *testing.T) {
 	enginetest.TestCreateTable(t, enginetest.NewDefaultMemoryHarness())
 }
