--- conflicted
+++ resolved
@@ -275,34 +275,8 @@
 
 // Convenience test for debugging a single query. Unskip and set to the desired query.
 func TestSingleScript(t *testing.T) {
-<<<<<<< HEAD
-	var scripts = []queries.ScriptTest{
-		{
-			Name: "DELETE ME",
-			SetUpScript: []string{
-				"create table t1 (i int primary key, j int);",
-				"create table t2 (i int primary key, j int);",
-				"create table t3 (i int primary key, j int);",
-				"insert into t1 values (1, 10), (2, 20), (3, 30);",
-				"insert into t2 values (1, 30), (2, 20), (5, 50);",
-				"insert into t3 values (1, 200), (2, 20), (6, 600);",
-			},
-			Assertions: []queries.ScriptTestAssertion{
-				{
-					Query:    "select * from t1 join t2 using (i);",
-					Expected: []sql.Row{
-						//{1, 10, 1, 30},
-						//{2, 20, 2, 20},
-						//{3, 30, nil, nil},
-					},
-				},
-			},
-		},
-	}
-=======
 	t.Skip()
 	var scripts = []queries.ScriptTest{}
->>>>>>> 46bed6ef
 
 	for _, test := range scripts {
 		harness := enginetest.NewMemoryHarness("", 1, testNumPartitions, true, nil).WithVersion(sql.VersionExperimental)
@@ -313,39 +287,11 @@
 
 		enginetest.TestScriptWithEngine(t, engine, harness, test)
 	}
-	//t.Skip()
-	//var scripts = []queries.ScriptTest{
-	//	{
-	//		Name: "trigger with signal and user var",
-	//		SetUpScript: []string{
-	//			"CREATE TABLE sales (year_built int primary key, CONSTRAINT `valid_year_built` CHECK (year_built <= 2022));",
-	//			"INSERT INTO sales VALUES (1981);",
-	//		},
-	//		Assertions: []queries.ScriptTestAssertion{
-	//			{
-	//				Query: "UPDATE sales JOIN (SELECT year_built FROM sales) AS t ON sales.year_built = t.year_built SET sales.year_built = 1901;",
-	//
-	//				Expected: []sql.Row{},
-	//			},
-	//		},
-	//	},
-	//}
-	//
-	//for _, test := range scripts {
-	//	harness := enginetest.NewMemoryHarness("", 1, testNumPartitions, true, nil)
-	//	engine, err := harness.NewEngine(t)
-	//	if err != nil {
-	//		panic(err)
-	//	}
-	//	engine.Analyzer.Debug = true
-	//	engine.Analyzer.Verbose = true
-	//
-	//	enginetest.TestScriptWithEngine(t, engine, harness, test)
-	//}
 }
 
 // Convenience test for debugging a single query. Unskip and set to the desired query.
 func TestSingleScript_Experimental(t *testing.T) {
+	t.Skip()
 	var scripts = []queries.ScriptTest{
 		{
 			Name: "DELETE ME",
@@ -378,39 +324,6 @@
 		}
 		enginetest.TestScriptWithEngine(t, engine, harness, test)
 	}
-	//t.Skip()
-	//var scripts = []queries.ScriptTest{
-	//	{
-	//		Name: "lateral join basic",
-	//		SetUpScript: []string{
-	//			"create table t (i int primary key)",
-	//			"create table t1 (j int primary key)",
-	//			"insert into t values (1), (2), (3)",
-	//			"insert into t1 values (1), (4), (5)",
-	//		},
-	//		Assertions: []queries.ScriptTestAssertion{
-	//			{
-	//				Query: `WITH RECURSIVE cte(x) AS (SELECT 1 union all SELECT x + 1 from cte where x < 5) SELECT * FROM cte, lateral (select * from t where t.i = cte.x) tt;`,
-	//				Expected: []sql.Row{
-	//					{1, 1},
-	//					{2, 2},
-	//					{3, 3},
-	//				},
-	//			},
-	//		},
-	//	},
-	//}
-	//
-	//for _, test := range scripts {
-	//	harness := enginetest.NewMemoryHarness("", 1, testNumPartitions, true, nil).WithVersion(sql.VersionExperimental)
-	//	engine, err := harness.NewEngine(t)
-	//	if err != nil {
-	//		panic(err)
-	//	}
-	//	engine.Analyzer.Debug = true
-	//	engine.Analyzer.Verbose = true
-	//	enginetest.TestScriptWithEngine(t, engine, harness, test)
-	//}
 }
 
 // Convenience test for debugging a single query. Unskip and set to the desired query.
