// Copyright 2021 Dolthub, Inc.
//
// Licensed under the Apache License, Version 2.0 (the "License");
// you may not use this file except in compliance with the License.
// You may obtain a copy of the License at
//
//     http://www.apache.org/licenses/LICENSE-2.0
//
// Unless required by applicable law or agreed to in writing, software
// distributed under the License is distributed on an "AS IS" BASIS,
// WITHOUT WARRANTIES OR CONDITIONS OF ANY KIND, either express or implied.
// See the License for the specific language governing permissions and
// limitations under the License.

package queries

import (
	"github.com/dolthub/vitess/go/vt/proto/query"

<<<<<<< HEAD
=======
	"github.com/dolthub/go-mysql-server/sql/expression"

>>>>>>> a3cde52d
	"github.com/dolthub/go-mysql-server/sql"
	"github.com/dolthub/go-mysql-server/sql/types"
)

var JsonScripts = []ScriptTest{
	{
		// https://github.com/dolthub/go-mysql-server/issues/1855",
		Name: "JSON_ARRAY properly handles CHAR bind vars",
		SetUpScript: []string{
			"CREATE TABLE `users` (`id` bigint unsigned AUTO_INCREMENT,`name` longtext,`languages` JSON, PRIMARY KEY (`id`))",
			`INSERT INTO users (name, languages) VALUES ('Tom', CAST('["ZH", "EN"]' AS JSON));`,
		},
		Assertions: []ScriptTestAssertion{
			{
				Query: `SELECT * FROM users WHERE JSON_CONTAINS (languages, JSON_ARRAY(?)) ORDER BY users.id LIMIT 1`,
				Bindings: map[string]*query.BindVariable{
					"v1": {Value: sql.MustConvertToValue("ZH").Val, Type: sql.MustConvertToValue("ZH").Typ},
				},
				Expected: []sql.Row{{uint64(1), "Tom", types.JSONDocument{Val: []interface{}{"ZH", "EN"}}}},
			},
			{
				Query: `SELECT * FROM users WHERE JSON_CONTAINS (languages, JSON_ARRAY(?)) ORDER BY users.id LIMIT 1`,
				// CHAR bind vars are converted to VAR_BINARY on the wire path
				VitessBindings: map[string]*query.BindVariable{
					"v1": {Type: query.Type_VARBINARY, Value: []byte("ZH")},
				},
				Expected: []sql.Row{{uint64(1), "Tom", types.JSONDocument{Val: []interface{}{"ZH", "EN"}}}},
			},
		},
	},
	{
		Name: "JSON_ARRAYAGG on one column",
		SetUpScript: []string{
			"create table t (o_id int primary key)",
			"INSERT INTO t VALUES (1),(2)",
		},
		Assertions: []ScriptTestAssertion{
			{
				Query: "SELECT JSON_ARRAYAGG(o_id) FROM (SELECT * FROM t ORDER BY o_id) as sub",
				Expected: []sql.Row{
					{
						types.MustJSON(`[1,2]`),
					},
				},
			},
		},
	},
	{
		Name: "Simple JSON_ARRAYAGG on two columns",
		SetUpScript: []string{
			"create table t (o_id int primary key, attribute longtext)",
			"INSERT INTO t VALUES (1, 'color'), (2, 'fabric')",
		},
		Assertions: []ScriptTestAssertion{
			{
				Query: "SELECT JSON_ARRAYAGG(o_id), JSON_ARRAYAGG(`attribute`) FROM (SELECT * FROM t ORDER BY o_id) as sub;",
				Expected: []sql.Row{
					{
						types.MustJSON(`[1,2]`),
						types.MustJSON(`["color","fabric"]`),
					},
				},
			},
		},
	},
	{
		Name: "JSON_ARRAYAGG on column with string values w/ groupby",
		SetUpScript: []string{
			"create table t (o_id int primary key, c0 int, attribute longtext, value longtext)",
			"INSERT INTO t VALUES (1, 2, 'color', 'red'), (2, 2, 'fabric', 'silk')",
		},
		Assertions: []ScriptTestAssertion{
			{
				Query: "SELECT c0, JSON_ARRAYAGG(`attribute`) FROM (SELECT * FROM t ORDER BY o_id) as sub GROUP BY c0",
				Expected: []sql.Row{
					{
						2,
						types.MustJSON(`["color","fabric"]`),
					},
				},
			},
			{
				Query: "SELECT c0, JSON_ARRAYAGG(value) FROM (SELECT * FROM t ORDER BY o_id) as sub GROUP BY c0",
				Expected: []sql.Row{
					{
						2,
						types.MustJSON(`["red","silk"]`),
					},
				},
			},
		},
	},
	{
		Name: "JSON_ARRAYAGG on column with int values w/ groupby",
		SetUpScript: []string{
			"create table t2 (o_id int primary key, val int)",
			"INSERT INTO t2 VALUES (1,1), (2,1), (3,1)",
		},
		Assertions: []ScriptTestAssertion{
			{
				Query: "SELECT val, JSON_ARRAYAGG(o_id) FROM (SELECT * FROM t2 ORDER BY o_id) AS sub GROUP BY val",
				Expected: []sql.Row{
					{
						1,
						types.MustJSON(`[1,2,3]`),
					},
				},
			},
		},
	},
	{
		Name: "JSON_ARRAYAGG on unknown column throws error",
		SetUpScript: []string{
			"create table t2 (o_id int primary key, val int)",
			"INSERT INTO t2 VALUES (1,1), (2,2), (3,3)",
		},
		Assertions: []ScriptTestAssertion{
			{
				Query:       "SELECT o_id, JSON_ARRAYAGG(val2) FROM t2 GROUP BY o_id",
				ExpectedErr: sql.ErrColumnNotFound,
			},
		},
	},
	{
		Name: "JSON_ARRAYAGG on column with no rows returns NULL",
		SetUpScript: []string{
			"create table t2 (o_id int primary key)",
		},
		Assertions: []ScriptTestAssertion{
			{
				Query: "SELECT JSON_ARRAYAGG(o_id) FROM t2",
				Expected: []sql.Row{
					{
						types.MustJSON(`[]`),
					},
				},
			},
		},
	},
	{
		Name: "JSON_ARRAYAGG on row with 1 value, 1 null is fine",
		SetUpScript: []string{
			"create table x(pk int primary key, c1 int)",
			"INSERT INTO x VALUES (1,NULL)",
		},
		Assertions: []ScriptTestAssertion{
			{
				Query: "SELECT pk, JSON_ARRAYAGG(c1) FROM x GROUP BY pk",
				Expected: []sql.Row{
					{1, types.MustJSON(`[null]`)},
				},
			},
			{
				Query: "SELECT JSON_ARRAYAGG(c1) FROM x",
				Expected: []sql.Row{
					{types.MustJSON(`[null]`)},
				},
			},
		},
	},
	{
		Name: "JSON_ARRAYAGG and group by use the same field.",
		SetUpScript: []string{
			"create table x(pk int primary key, c1 int)",
			"INSERT INTO x VALUES (1, 1)",
			"INSERT INTO x VALUES (2, 1)",
			"INSERT INTO x VALUES (3, 3)",
			"INSERT INTO x VALUES (4, 3)",
			"INSERT INTO x VALUES (5, 5)",
		},
		Assertions: []ScriptTestAssertion{
			{
				Query: "SELECT JSON_ARRAYAGG(pk) FROM (SELECT * FROM x ORDER BY pk) as sub GROUP BY c1",
				Expected: []sql.Row{
					{types.MustJSON(`[1,2]`)},
					{types.MustJSON(`[3,4]`)},
					{types.MustJSON(`[5]`)},
				},
			},
		},
	},
	{
		Name: "JSON_ARRAGG with simple and nested json objects.",
		SetUpScript: []string{
			"create table j(pk int primary key, field JSON)",
			`INSERT INTO j VALUES(1, '{"key1": {"key": "value"}}')`,
			`INSERT INTO j VALUES(2, '{"key1": "value1", "key2": "value2"}')`,
			`INSERT INTO j VALUES(3, '{"key1": {"key": [2,3]}}')`,
			`INSERT INTO j VALUES(4, '["a", 1]')`,
		},
		Assertions: []ScriptTestAssertion{
			{
				Query: "SELECT pk, JSON_ARRAYAGG(field) FROM (SELECT * FROM j ORDER BY pk) as sub GROUP BY field ORDER BY pk",
				Expected: []sql.Row{
					{1, types.MustJSON(`[{"key1": {"key": "value"}}]`)},
					{2, types.MustJSON(`[{"key1": "value1", "key2": "value2"}]`)},
					{3, types.MustJSON(`[{"key1":{"key":[2,3]}}]`)},
					{4, types.MustJSON(`[["a",1]]`)},
				},
			},
		},
	},
	{
		Name: "Simple JSON_OBJECTAGG with GROUP BY",
		SetUpScript: []string{
			"create table t2 (o_id int primary key, val int)",
			"INSERT INTO t2 VALUES (1,1), (2,1), (3,1)",
		},
		Assertions: []ScriptTestAssertion{
			{
				Query: "SELECT JSON_OBJECTAGG(val, o_id) FROM (SELECT * FROM t2 ORDER BY o_id) as sub GROUP BY val",
				Expected: []sql.Row{
					{types.MustJSON(`{"1": 3}`)},
				},
			},
		},
	},
	{
		Name: "More complex JSON_OBJECTAGG WITH GROUP BY",
		SetUpScript: []string{
			"create table t (o_id int primary key, c0 int, attribute longtext, value longtext)",
			"INSERT INTO t VALUES (1, 2, 'color', 'red'), (2, 2, 'fabric', 'silk')",
			"INSERT INTO t VALUES (3, 3, 'color', 'green'), (4, 3, 'shape', 'square')",
		},
		Assertions: []ScriptTestAssertion{
			{
				Query: "SELECT c0, JSON_OBJECTAGG(`attribute`, value) FROM (SELECT * FROM t ORDER BY o_id) as sub GROUP BY c0",
				Expected: []sql.Row{
					{2, types.MustJSON(`{"color": "red", "fabric": "silk"}`)},
					{3, types.MustJSON(`{"color": "green", "shape": "square"}`)},
				},
			},
			{
				Query: `SELECT c0, JSON_OBJECTAGG(c0, value) FROM (SELECT * FROM t ORDER BY o_id) as sub GROUP BY c0`,
				Expected: []sql.Row{
					{2, types.MustJSON(`{"2": "silk"}`)},
					{3, types.MustJSON(`{"3": "square"}`)},
				},
			},
		},
	},
	{
		Name: "3 column table that uses JSON_OBJECTAGG without groupby",
		SetUpScript: []string{
			"create table t (o_id int primary key, c0 int, attribute longtext, value longtext)",
			"INSERT INTO t VALUES (1, 2, 'color', 'red'), (2, 2, 'fabric', 'silk')",
			"INSERT INTO t VALUES (3, 3, 'color', 'green'), (4, 3, 'shape', 'square')",
		},
		Assertions: []ScriptTestAssertion{
			{
				Query: `select JSON_OBJECTAGG(c0, value) from (SELECT * FROM t ORDER BY o_id) as sub`,
				Expected: []sql.Row{
					{types.MustJSON(`{"2": "silk", "3": "square"}`)},
				},
			},
			{
				Query: "select JSON_OBJECTAGG(`attribute`, value) from (SELECT * FROM t ORDER BY o_id) as sub",
				Expected: []sql.Row{
					{types.MustJSON(`{"color": "green", "fabric": "silk", "shape": "square"}`)},
				},
			},
		},
	},
	{
		Name: "JSON_OBJECTAGG and null values",
		SetUpScript: []string{
			`create table test (pk int primary key, val longtext)`,
			`insert into test values (1, NULL)`,
		},
		Assertions: []ScriptTestAssertion{
			{
				Query: `SELECT JSON_OBJECTAGG(pk, val) from test`,
				Expected: []sql.Row{
					{types.MustJSON(`{"1": null}`)},
				},
			},
		},
	},
	{
		Name: "JSON_OBJECTAGG and nested json values",
		SetUpScript: []string{
			"create table j(pk int primary key, c0 int, val JSON)",
			`INSERT INTO j VALUES(1, 1, '{"key1": "value1", "key2": "value2"}')`,
			`INSERT INTO j VALUES(2, 1, '{"key1": {"key": [2,3]}}')`,
			`INSERT INTO j VALUES(3, 2, '["a", 1]')`,
		},
		Assertions: []ScriptTestAssertion{
			{
				Query: `SELECT JSON_OBJECTAGG(c0, val) from (SELECT * FROM j ORDER BY pk) as sub`,
				Expected: []sql.Row{
					{types.MustJSON(`{"1": {"key1": {"key": [2, 3]}}, "2": ["a", 1]}`)},
				},
			},
		},
	},
	{
		Name: "JSON_OBJECTAGG correctly returns null when no rows are present",
		SetUpScript: []string{
			`create table test (pk int primary key, val longtext)`,
		},
		Assertions: []ScriptTestAssertion{
			{
				Query: `SELECT JSON_OBJECTAGG(pk, val) from test`,
				Expected: []sql.Row{
					{nil},
				},
			},
		},
	},
	{
		Name: "JSON_OBJECTAGG handles errors appropriately",
		SetUpScript: []string{
			`create table test (pk int primary key, c0 int, val longtext)`,
			`insert into test values (1, 1, NULL)`,
			`insert into test values (2, NULL, 1)`, // NULL keys are not allowed in JSON_OBJECTAGG
		},
		Assertions: []ScriptTestAssertion{
			{
				Query:       `SELECT JSON_OBJECTAGG(c0, notval) from test`,
				ExpectedErr: sql.ErrColumnNotFound,
			},
			{
				Query:       `SELECT JSON_OBJECTAGG(notpk, val) from test`,
				ExpectedErr: sql.ErrColumnNotFound,
			},
			{
				Query:       `SELECT JSON_OBJECTAGG(c0, val) from nottest`,
				ExpectedErr: sql.ErrTableNotFound,
			},
			{
				Query:       `SELECT JSON_OBJECTAGG(c0, val, 'badarg') from test`,
				ExpectedErr: sql.ErrInvalidArgumentNumber,
			},
			{
				Query:       `SELECT JSON_OBJECTAGG(c0, val, badarg) from test`,
				ExpectedErr: sql.ErrColumnNotFound,
			},
			{
				Query:       `SELECT JSON_OBJECTAGG(c0) from test`,
				ExpectedErr: sql.ErrInvalidArgumentNumber,
			},
			{
				Query:       `SELECT JSON_OBJECTAGG(c0, val) from test`,
				ExpectedErr: sql.ErrJSONObjectAggNullKey,
			},
		},
	},
	{
		Name: "JSON -> and ->> operator support",
		SetUpScript: []string{
			"create table t (pk int primary key, col1 JSON, col2 JSON);",
			`insert into t values (1, JSON_OBJECT('key1', 1, 'key2', '"abc"'), JSON_ARRAY(3,10,5,17,"z"));`,
			`insert into t values (2, JSON_OBJECT('key1', 100, 'key2', '"ghi"'), JSON_ARRAY(3,10,5,17,JSON_ARRAY(22,"y",66)));`,
			`CREATE TABLE t2 (i INT PRIMARY KEY, j JSON);`,
			`INSERT INTO t2 VALUES (0, '{"a": "123", "outer": {"inner": 456}}');`,
		},
		Assertions: []ScriptTestAssertion{
			{
				Query:    `select col1->'$.key1' from t;`,
				Expected: []sql.Row{{types.MustJSON("1")}, {types.MustJSON("100")}},
			},
			{
				Query:    `select col1->>'$.key2' from t;`,
				Expected: []sql.Row{{"abc"}, {"ghi"}},
			},
			{
				Query:    `select pk, col1 from t where col1->'$.key1' = 1;`,
				Expected: []sql.Row{{1, types.MustJSON(`{"key1":1, "key2":"\"abc\""}`)}},
			},
			{
				Query:    `select pk, col1 from t where col1->>'$.key2' = 'abc';`,
				Expected: []sql.Row{{1, types.MustJSON(`{"key1":1, "key2":"\"abc\""}`)}},
			},
			{
				Query:    `select * from t where col1->>'$.key2' = 'def';`,
				Expected: []sql.Row{},
			},
			{
				Query:    `SELECT col2->"$[3]", col2->>"$[3]" FROM t;`,
				Expected: []sql.Row{{types.MustJSON("17"), "17"}, {types.MustJSON("17"), "17"}},
			},
			{
				Query:    `SELECT col2->"$[4]", col2->>"$[4]" FROM t where pk=1;`,
				Expected: []sql.Row{{types.MustJSON("\"z\""), "z"}},
			},
			{
				// TODO: JSON_Extract doesn't seem able to handle a JSON path expression that references a nested array
				//       This errors with "object is not Slice"
				Skip:     true,
				Query:    `SELECT col2->>"$[3]", col2->>"$[4][0]" FROM t;`,
				Expected: []sql.Row{{17, 44}, {17, "y"}},
			},
			{
				Query:    `SELECT k->"$.inner" from (SELECT j->"$.outer" AS k FROM t2) sq;`,
				Expected: []sql.Row{{types.MustJSON("456")}},
			},
		},
	},
	// from https://dev.mysql.com/doc/refman/8.0/en/json.html#json-converting-between-types:~:text=information%20and%20examples.-,Comparison%20and%20Ordering%20of%20JSON%20Values,-JSON%20values%20can
	{
		Name: "json is ordered correctly",
		SetUpScript: []string{
			"create table t (pk int primary key, col1 json);",
			"insert into t values (1, null);",
			"insert into t values (2, '{}');",
			"insert into t values (3, (select json_extract('{\"a\": null}', '$.a')));",
			"insert into t values (4, 0);",
		},
		Assertions: []ScriptTestAssertion{
			{
				Query: "select * from t order by col1 asc;",
				Expected: []sql.Row{
					{1, nil},
					{3, types.MustJSON("null")},
					{4, types.MustJSON("0")},
					{2, types.MustJSON("{}")},
				},
			},
			{
				Query: "select * from t order by col1 desc;",
				Expected: []sql.Row{
					{2, types.MustJSON("{}")},
					{4, types.MustJSON("0")},
					{3, types.MustJSON("null")},
					{1, nil},
				},
			},
		},
	},
	{
		// https://github.com/dolthub/dolt/issues/4499
		Name: "json is formatted correctly",
		SetUpScript: []string{
			"create table t (pk int primary key, col1 json);",

			// formatted json
			`insert into t values (1, '{"a": 1, "b": 2}');`,
			// unordered keys with correct spacing
			`insert into t values (2, '{"b": 2, "a": 1}');`,
			// ordered keys with no spacing
			`insert into t values (3, '{"a":1,"b":2}');`,
			// unordered keys with no spacing
			`insert into t values (4, '{"b":2,"a":1}');`,
			// unordered keys with extra spacing
			`insert into t values (5, '{ "b": 2 , "a" : 1 }');`,

			// ordered keys with arrays of primitives without spaces
			`insert into t values (6, '{"a":[1,2,3],"b":[4,5,6]}');`,
			// unordered keys with arrays of primitives without spaces
			`insert into t values (7, '{"b":[4,5,6],"a":[1,2,3]}');`,
			// ordered keys with arrays of primitives with extra spaces
			`insert into t values (8, '{ "a" : [ 1 , 2 , 3 ] , "b" : [ 4 , 5 , 6 ] }');`,
			// unordered keys with arrays of primitives with extra spaces
			`insert into t values (9, '{ "b" : [ 4 , 5 , 6 ] , "a" : [ 1 , 2 , 3 ] }');`,

			// ordered keys with arrays of objects without spaces
			`insert into t values (10, '{"a":[{"a":1},{"b":2}],"b":[{"c":3},{"d":4}]}');`,
			// ordered keys with arrays of objects with extra spaces
			`insert into t values (11, '{ "a" : [ { "a" : 1 } , { "b" : 2 } ] , "b" : [ { "c" : 3 } , { "d" : 4 } ] }');`,
			// unordered keys with arrays of objects without spaces
			`insert into t values (12, '{"b":[{"c":3},{"d":4}],"a":[{"a":1},{"b":2}]}');`,
			// unordered keys with arrays of objects with extra spaces
			`insert into t values (13, '{ "b" : [ { "c" : 3 } , { "d" : 4 } ] , "a" : [ { "a" : 1 } , { "b" : 2 } ] }');`,

			// formatted json with special characters
			`insert into t values (14, '[{"a":"<>&"}]');`,
		},
		Assertions: []ScriptTestAssertion{
			{
				Query: "select pk, cast(col1 as char) from t order by pk asc;",
				Expected: []sql.Row{
					{1, `{"a": 1, "b": 2}`},
					{2, `{"a": 1, "b": 2}`},
					{3, `{"a": 1, "b": 2}`},
					{4, `{"a": 1, "b": 2}`},
					{5, `{"a": 1, "b": 2}`},
					{6, `{"a": [1, 2, 3], "b": [4, 5, 6]}`},
					{7, `{"a": [1, 2, 3], "b": [4, 5, 6]}`},
					{8, `{"a": [1, 2, 3], "b": [4, 5, 6]}`},
					{9, `{"a": [1, 2, 3], "b": [4, 5, 6]}`},
					{10, `{"a": [{"a": 1}, {"b": 2}], "b": [{"c": 3}, {"d": 4}]}`},
					{11, `{"a": [{"a": 1}, {"b": 2}], "b": [{"c": 3}, {"d": 4}]}`},
					{12, `{"a": [{"a": 1}, {"b": 2}], "b": [{"c": 3}, {"d": 4}]}`},
					{13, `{"a": [{"a": 1}, {"b": 2}], "b": [{"c": 3}, {"d": 4}]}`},
					{14, `[{"a": "<>&"}]`},
				},
			},
		},
	},
	{
		Name: "json_extract returns missing keys as sql null and handles json null literals correctly",
		SetUpScript: []string{
			"create table t (pk int primary key, col1 json);",
			"insert into t values (1, '{\"items\": {\"1\": 1, \"2\": 2}}');",
			"insert into t values (2, null);",
			"insert into t values (3, '{}');",
			"insert into t values (4, '{\"items\": null}');",
			"insert into t values (5, (select json_extract('{\"a\": null}', '$.a')));",
		},
		Assertions: []ScriptTestAssertion{
			{
				Query: "select pk, json_extract(col1, '$.items') from t order by pk;",
				Expected: []sql.Row{
					{1, types.MustJSON("{\"1\":1,\"2\":2}")},
					{2, nil},
					{3, nil},
					{4, types.MustJSON("null")},
					{5, nil},
				},
			},
			{
				Query: "select pk, json_extract(col1, '$') from t order by pk;",
				Expected: []sql.Row{
					{1, types.MustJSON("{\"items\": {\"1\": 1, \"2\": 2}}")},
					{2, nil},
					{3, types.MustJSON("{}")},
					{4, types.MustJSON("{\"items\": null}")},
					{5, types.MustJSON("null")},
				},
			},
			{
				Query: "select pk, json_extract(col1, '$.items') is null from t order by pk;",
				Expected: []sql.Row{
					{1, false},
					{2, true},
					{3, true},
					{4, false},
					{5, true},
				},
			},
			{
				Query: "select pk, json_extract(col1, '$.items') <> null from t order by pk;",
				Expected: []sql.Row{
					{1, nil},
					{2, nil},
					{3, nil},
					{4, nil},
					{5, nil},
				},
			},
			{
				Query: "select pk, json_extract(col1, '$.items.*') from t order by pk;",
				Expected: []sql.Row{
					{1, types.MustJSON("[1, 2]")},
					{2, nil},
					{3, nil},
					{4, types.MustJSON("null")},
					{5, nil},
				},
			},
			{
				Query:    "select pk from t where json_extract(col1, '$.items') is null;",
				Expected: []sql.Row{{2}, {3}, {5}},
			},
			{
				Query:    "select pk from t where json_extract(col1, '$.items') <> null;",
				Expected: []sql.Row{},
			},
		},
	},
	{
		Name: "json_contains_path returns true if the path exists",
		SetUpScript: []string{
			`create table t (pk int primary key, col1 json);`,
			`insert into t values (1, '{"a": 1}');`,
			`insert into t values (2, '{"a": 1, "b": 2, "c": {"d": 4}}');`,
			`insert into t values (3, '{"w": 1, "x": 2, "c": {"d": 4}}');`,
			`insert into t values (4, '{}');`,
			`insert into t values (5, null);`,
		},

		Assertions: []ScriptTestAssertion{
			{
				Query: "select pk, json_contains_path(col1, 'one', '$.a') from t order by pk;",
				Expected: []sql.Row{
					{1, true},
					{2, true},
					{3, false},
					{4, false},
					{5, nil},
				},
			},
			{
				Query: "select pk, json_contains_path(col1, 'one', '$.a', '$.x', '$.c.d') from t order by pk;",
				Expected: []sql.Row{
					{1, true},
					{2, true},
					{3, true},
					{4, false},
					{5, nil},
				},
			},
			{
				Query: "select pk, json_contains_path(col1, 'all', '$.a', '$.x') from t order by pk;",
				Expected: []sql.Row{
					{1, false},
					{2, false},
					{3, false},
					{4, false},
					{5, nil},
				},
			},
			{
				Query: "select pk, json_contains_path(col1, 'all', '$.c.d', '$.x') from t order by pk;",
				Expected: []sql.Row{
					{1, false},
					{2, false},
					{3, true},
					{4, false},
					{5, nil},
				},
			},
			{
				Query:          "select pk, json_contains_path(col1, 'other', '$.c.d', '$.x') from t order by pk;",
				ExpectedErrStr: "The oneOrAll argument to json_contains_path may take these values: 'one' or 'all'",
			},
		},
	},
}<|MERGE_RESOLUTION|>--- conflicted
+++ resolved
@@ -15,13 +15,8 @@
 package queries
 
 import (
-	"github.com/dolthub/vitess/go/vt/proto/query"
-
-<<<<<<< HEAD
-=======
-	"github.com/dolthub/go-mysql-server/sql/expression"
-
->>>>>>> a3cde52d
+	querypb "github.com/dolthub/vitess/go/vt/proto/query"
+
 	"github.com/dolthub/go-mysql-server/sql"
 	"github.com/dolthub/go-mysql-server/sql/types"
 )
@@ -37,16 +32,9 @@
 		Assertions: []ScriptTestAssertion{
 			{
 				Query: `SELECT * FROM users WHERE JSON_CONTAINS (languages, JSON_ARRAY(?)) ORDER BY users.id LIMIT 1`,
-				Bindings: map[string]*query.BindVariable{
-					"v1": {Value: sql.MustConvertToValue("ZH").Val, Type: sql.MustConvertToValue("ZH").Typ},
-				},
-				Expected: []sql.Row{{uint64(1), "Tom", types.JSONDocument{Val: []interface{}{"ZH", "EN"}}}},
-			},
-			{
-				Query: `SELECT * FROM users WHERE JSON_CONTAINS (languages, JSON_ARRAY(?)) ORDER BY users.id LIMIT 1`,
 				// CHAR bind vars are converted to VAR_BINARY on the wire path
-				VitessBindings: map[string]*query.BindVariable{
-					"v1": {Type: query.Type_VARBINARY, Value: []byte("ZH")},
+				Bindings: map[string]*querypb.BindVariable{
+					"v1": {Type: querypb.Type_VARBINARY, Value: []byte("ZH")},
 				},
 				Expected: []sql.Row{{uint64(1), "Tom", types.JSONDocument{Val: []interface{}{"ZH", "EN"}}}},
 			},
