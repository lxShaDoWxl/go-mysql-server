package analyzer

import (
<<<<<<< HEAD
	"strings"
=======
	"fmt"
>>>>>>> b6f7f094

	"github.com/dolthub/go-mysql-server/sql"
	"github.com/dolthub/go-mysql-server/sql/expression"
	"github.com/dolthub/go-mysql-server/sql/fixidx"
	"github.com/dolthub/go-mysql-server/sql/fulltext"
	"github.com/dolthub/go-mysql-server/sql/plan"
	"github.com/dolthub/go-mysql-server/sql/rowexec"
	"github.com/dolthub/go-mysql-server/sql/transform"
)

// generateIndexScans generates indexscan alternatives for sql.IndexAddressableTable
// relations with filters.
func generateIndexScans(ctx *sql.Context, a *Analyzer, n sql.Node, scope *plan.Scope, sel RuleSelector) (sql.Node, transform.TreeIdentity, error) {
	span, ctx := ctx.Span("generate_index_scans")
	defer span.End()

	if !canDoPushdown(n) {
		return n, transform.SameTree, nil
	}

	indexes, err := getIndexesByTable(ctx, a, n, scope)
	if err != nil {
		return nil, transform.SameTree, err
	}

	tableAliases, err := getTableAliases(n, scope)
	if err != nil {
		return nil, transform.SameTree, err
	}

	node, same, err := convertFiltersToIndexedAccess(ctx, a, n, scope, indexes, tableAliases)
	if err != nil {
		return nil, transform.SameTree, err
	}

	if !filterHasBindVar(n) {
		return node, same, err
	}

	// Wrap with DeferredFilteredTable if there are bindvars
	return transform.NodeWithOpaque(node, func(n sql.Node) (sql.Node, transform.TreeIdentity, error) {
		if rt, ok := n.(*plan.ResolvedTable); ok {
			if _, ok := rt.Table.(sql.FilteredTable); ok {
				return plan.NewDeferredFilteredTable(rt), transform.NewTree, nil
			}
		}
		return n, transform.SameTree, nil
	})
}

// convertFiltersToIndexedAccess attempts to replace filter predicates with indexed accesses where possible
// TODO: this function doesn't actually remove filters that have been converted to index lookups,
// that optimization is handled in transformPushdownFilters.
func convertFiltersToIndexedAccess(
	ctx *sql.Context,
	a *Analyzer,
	n sql.Node,
	scope *plan.Scope,
	indexes indexLookupsByTable,
	tableAliases TableAliases,
) (sql.Node, transform.TreeIdentity, error) {
	childSelector := func(c transform.Context) bool {
		switch n := c.Node.(type) {
		// We can't push any indexes down to a table has already had an index pushed down it
		case *plan.IndexedTableAccess:
			return false
		case *plan.RecursiveCte:
			// TODO: fix memory IndexLookup bugs that are not reproduceable in Dolt
			// this probably fails for *plan.Union also, we just don't have tests for it
			return false
		case *plan.JoinNode:
			// avoid changing anti and semi join condition indexes
			return !n.Op.IsPartial() && !n.Op.IsFullOuter()
		}

		switch n := c.Parent.(type) {
		// For IndexedJoins, if we are already using indexed access during query execution for the secondary table,
		// replacing the secondary table with an indexed lookup will have no effect on the result of the join, but
		// *will* inappropriately remove the filter from the predicate.
		// TODO: the analyzer should combine these indexed lookups better
		case *plan.JoinNode:
			if n.Op.IsMerge() {
				return false
			} else if n.Op.IsLookup() || n.Op.IsLeftOuter() {
				return c.ChildNum == 0
			}
		case *plan.TableAlias:
			// For a TableAlias, we apply this pushdown to the
			// TableAlias, but not to the resolved table directly
			// beneath it.
			return false
		case *plan.Window:
			// Windows operate across the rows they see and cannot
			// have filters pushed below them. If there is an index
			// pushdown, it will get picked up in the isolated pass
			// run by the filters pushdown transform.
			return false
		case *plan.Filter:
			// Can't push Filter Nodes below Limit Nodes
			if _, ok := c.Node.(*plan.Limit); ok {
				return false
			}
			if p, ok := c.Node.(*plan.Project); ok {
				if _, ok := p.Child.(*plan.Limit); ok {
					return false
				}
			}
		}
		return true
	}

	var handled []sql.Expression
	return transform.NodeWithCtx(n, childSelector, func(c transform.Context) (sql.Node, transform.TreeIdentity, error) {
		switch n := c.Node.(type) {
		case *plan.Filter:
			filtersByTable := getFiltersByTable(n)
			filters := newFilterSet(n.Expression, filtersByTable, tableAliases)
			filters.markFiltersHandled(handled...)
			newF := removePushedDownPredicates(ctx, a, n, filters)
			if newF == nil {
				return fixidx.FixFieldIndexesForExpressions(a.LogFn(), n, ctx, scope)
			}
			ret, _, err := fixidx.FixFieldIndexesForExpressions(a.LogFn(), newF, ctx, scope)
			if err != nil {
				return n, transform.SameTree, err
			}
			return ret, transform.NewTree, nil
		case *plan.TableAlias, *plan.ResolvedTable:
			nameable := n.(sql.NameableNode)
			ret, same, err, lookup := pushdownIndexesToTable(ctx, scope, a, nameable, indexes)
			if err != nil {
				return nil, transform.SameTree, err
			}
			if same {
				return c.Node, transform.SameTree, nil
			}
			// TODO  mark lookup fields as used
			handledF, err := getPredicateExprsHandledByLookup(ctx, a, nameable.Name(), lookup, tableAliases)
			if err != nil {
				return nil, transform.SameTree, err
			}
			handled = append(handled, handledF...)
			return ret, transform.NewTree, nil
		default:
			return pushdownFixIndices(ctx, a, n, scope)
		}
	})
}

// pushdownIndexesToTable attempts to convert filter predicates to indexes on tables that implement
// sql.IndexAddressableTable
func pushdownIndexesToTable(ctx *sql.Context, scope *plan.Scope, a *Analyzer, tableNode sql.NameableNode, indexes map[string]*indexLookup) (sql.Node, transform.TreeIdentity, error, *indexLookup) {
	var lookup *indexLookup
	ret, same, err := transform.Node(tableNode, func(n sql.Node) (sql.Node, transform.TreeIdentity, error) {
		switch n := n.(type) {
		case *plan.ResolvedTable:
			table := getTable(tableNode)
			if table == nil {
				return n, transform.SameTree, nil
			}
			if tw, ok := table.(sql.TableWrapper); ok {
				table = tw.Underlying()
			}
			if _, ok := table.(sql.IndexAddressableTable); ok {
<<<<<<< HEAD
				indexLookup, ok := indexes[strings.ToLower(tableNode.Name())]
				if ok && indexLookup.lookup.Index.CanSupport(indexLookup.lookup.Ranges...) {
					a.Log("table %q transformed with pushdown of index", tableNode.Name())
					ita, err := plan.NewStaticIndexedAccessForResolvedTable(n, indexLookup.lookup)
					if plan.ErrInvalidLookupForIndexedTable.Is(err) {
						return n, transform.SameTree, nil
					}
					if err != nil {
						return nil, transform.SameTree, err
					}
=======
				if indexLookup, ok := indexes[tableNode.Name()]; ok {
					if indexLookup.lookup.Index.IsFullText() {
						matchAgainst, ok := indexLookup.expr.(*expression.MatchAgainst)
						if !ok {
							return nil, transform.SameTree, fmt.Errorf("Full-Text index found in filter with unknown expression: %T", indexLookup.expr)
						}
						if matchAgainst.KeyCols.Type == fulltext.KeyType_None {
							return n, transform.SameTree, nil
						}
						ret := plan.NewStaticIndexedAccessForFullTextTable(n, indexLookup.lookup, &rowexec.FulltextFilterTable{
							MatchAgainst: matchAgainst,
							Table:        n,
						})
>>>>>>> b6f7f094

						// save reference
						lookup = indexLookup

						return ret, transform.NewTree, nil
					} else if indexLookup.lookup.Index.CanSupport(indexLookup.lookup.Ranges...) {
						a.Log("table %q transformed with pushdown of index", tableNode.Name())
						ita, err := plan.NewStaticIndexedAccessForResolvedTable(n, indexLookup.lookup)
						if plan.ErrInvalidLookupForIndexedTable.Is(err) {
							return n, transform.SameTree, nil
						}
						if err != nil {
							return nil, transform.SameTree, err
						}

						// save reference
						lookup = indexLookup

						newExprs, _, err := fixidx.FixFieldIndexesOnExpressions(scope, a.LogFn(), table.Schema(), ita.Expressions()...)
						if err != nil {
							return nil, transform.SameTree, err
						}
						ret, err := ita.WithExpressions(newExprs...)
						if err != nil {
							return nil, transform.SameTree, err
						}

						return ret, transform.NewTree, nil
					}
				}
			}
		}
		return n, transform.SameTree, nil
	})
	return ret, same, err, lookup
}

// pushdownFiltersToTable attempts to push down filters to indexes that can accept them.
func getPredicateExprsHandledByLookup(ctx *sql.Context, a *Analyzer, name string, lookup *indexLookup, tableAliases TableAliases) ([]sql.Expression, error) {
	filteredIdx, ok := lookup.lookup.Index.(sql.FilteredIndex)
	if !ok {
		return nil, nil
	}
	// Spatial and Full-Text are lossy, so do not remove filter node above the lookup
	if filteredIdx.IsSpatial() || filteredIdx.IsFullText() {
		return nil, nil
	}

	idxFilters := expression.SplitConjunction(lookup.expr)
	if len(idxFilters) == 0 {
		return nil, nil
	}
	idxFilters = normalizeExpressions(tableAliases, idxFilters...)

	handled := filteredIdx.HandledFilters(idxFilters)
	if len(handled) == 0 {
		return nil, nil
	}

	a.Log(
		"table %q transformed with pushdown of filters to index %s, %d filters handled of %d",
		name,
		lookup.lookup.Index.ID(),
		len(handled),
		len(idxFilters),
	)
	return handled, nil
}

// filterHasBindVar looks for any BindVars found in filter nodes
func filterHasBindVar(filter sql.Node) bool {
	var hasBindVar bool
	transform.Inspect(filter, func(node sql.Node) bool {
		if fn, ok := node.(*plan.Filter); ok {
			for _, expr := range fn.Expressions() {
				if exprHasBindVar(expr) {
					hasBindVar = true
					return false
				}
			}
		}
		return !hasBindVar // stop recursing if bindvar already found
	})
	return hasBindVar
}

// exprHasBindVar looks for any BindVars found in expressions
func exprHasBindVar(expr sql.Expression) bool {
	var hasBindVar bool
	transform.InspectExpr(expr, func(e sql.Expression) bool {
		if _, ok := e.(*expression.BindVar); ok {
			hasBindVar = true
			return true
		}
		return false
	})
	return hasBindVar
}<|MERGE_RESOLUTION|>--- conflicted
+++ resolved
@@ -1,11 +1,8 @@
 package analyzer
 
 import (
-<<<<<<< HEAD
+	"fmt"
 	"strings"
-=======
-	"fmt"
->>>>>>> b6f7f094
 
 	"github.com/dolthub/go-mysql-server/sql"
 	"github.com/dolthub/go-mysql-server/sql/expression"
@@ -170,19 +167,7 @@
 				table = tw.Underlying()
 			}
 			if _, ok := table.(sql.IndexAddressableTable); ok {
-<<<<<<< HEAD
-				indexLookup, ok := indexes[strings.ToLower(tableNode.Name())]
-				if ok && indexLookup.lookup.Index.CanSupport(indexLookup.lookup.Ranges...) {
-					a.Log("table %q transformed with pushdown of index", tableNode.Name())
-					ita, err := plan.NewStaticIndexedAccessForResolvedTable(n, indexLookup.lookup)
-					if plan.ErrInvalidLookupForIndexedTable.Is(err) {
-						return n, transform.SameTree, nil
-					}
-					if err != nil {
-						return nil, transform.SameTree, err
-					}
-=======
-				if indexLookup, ok := indexes[tableNode.Name()]; ok {
+				if indexLookup, ok := indexes[strings.ToLower(tableNode.Name())]; ok {
 					if indexLookup.lookup.Index.IsFullText() {
 						matchAgainst, ok := indexLookup.expr.(*expression.MatchAgainst)
 						if !ok {
@@ -195,8 +180,6 @@
 							MatchAgainst: matchAgainst,
 							Table:        n,
 						})
->>>>>>> b6f7f094
-
 						// save reference
 						lookup = indexLookup
 
