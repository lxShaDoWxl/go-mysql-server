--- conflicted
+++ resolved
@@ -301,12 +301,7 @@
 
 // convertFiltersToIndexedAccess attempts to replace filter predicates with indexed accesses where possible
 // TODO: this function doesn't actually remove filters that have been converted to index lookups,
-<<<<<<< HEAD
-//
-//	that optimization is handled in transformPushdownFilters.
-=======
 // that optimization is handled in transformPushdownFilters.
->>>>>>> c7560b3f
 func convertFiltersToIndexedAccess(
 	ctx *sql.Context,
 	a *Analyzer,
