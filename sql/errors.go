// Copyright 2020-2021 Dolthub, Inc.
//
// Licensed under the Apache License, Version 2.0 (the "License");
// you may not use this file except in compliance with the License.
// You may obtain a copy of the License at
//
//     http://www.apache.org/licenses/LICENSE-2.0
//
// Unless required by applicable law or agreed to in writing, software
// distributed under the License is distributed on an "AS IS" BASIS,
// WITHOUT WARRANTIES OR CONDITIONS OF ANY KIND, either express or implied.
// See the License for the specific language governing permissions and
// limitations under the License.

package sql

import (
	"fmt"
	"strings"

	"github.com/dolthub/vitess/go/mysql"
	"gopkg.in/src-d/go-errors.v1"
)

var (
	// ErrSyntaxError is returned when a syntax error in vitess is encountered.
	ErrSyntaxError = errors.NewKind("%s")

	// ErrUnsupportedFeature is thrown when a feature is not already supported
	ErrUnsupportedFeature = errors.NewKind("unsupported feature: %s")

	// ErrReadOnly is returned when the engine has been set to Read Only but a write operation was attempted.
	ErrReadOnly = errors.NewKind("database server is set to read only mode")

	// ErrInvalidSystemVariableValue is returned when a system variable is assigned a value that it does not accept.
	ErrInvalidSystemVariableValue = errors.NewKind("Variable '%s' can't be set to the value of '%v'")

	// ErrSystemVariableCodeFail is returned when failing to encode/decode a system variable.
	ErrSystemVariableCodeFail = errors.NewKind("unable to encode/decode value '%v' for '%s'")

	// ErrInvalidType is thrown when there is an unexpected type at some part of
	// the execution tree.
	ErrInvalidType = errors.NewKind("invalid type: %s")

	// ErrTableAlreadyExists is thrown when someone tries to create a
	// table with a name of an existing one
	ErrTableAlreadyExists = errors.NewKind("table with name %s already exists")

	// ErrTableNotFound is returned when the table is not available from the
	// current scope.
	ErrTableNotFound = errors.NewKind("table not found: %s")

	// ErrTableColumnNotFound is thrown when a column named cannot be found in scope
	ErrTableColumnNotFound = errors.NewKind("table %q does not have column %q")

	// ErrColumnNotFound is returned when the column does not exist in any
	// table in scope.
	ErrColumnNotFound = errors.NewKind("column %q could not be found in any table in scope")

	// ErrAmbiguousColumnName is returned when there is a column reference that
	// is present in more than one table.
	ErrAmbiguousColumnName = errors.NewKind("ambiguous column name %q, it's present in all these tables: %v")

	// ErrAmbiguousColumnOrAliasName is returned when a column or alias name can't be qualified to a table or alias definition
	ErrAmbiguousColumnOrAliasName = errors.NewKind("ambiguous column or alias name %q")

	// ErrAmbiguousColumnInOrderBy is returned when an order by column is ambiguous
	ErrAmbiguousColumnInOrderBy = errors.NewKind("Column %q in order clause is ambiguous")

	// ErrColumnExists is returned when an ALTER TABLE statement would create a duplicate column
	ErrColumnExists = errors.NewKind("Column %q already exists")

	// ErrCreateTableNotSupported is thrown when the database doesn't support table creation
	ErrCreateTableNotSupported = errors.NewKind("tables cannot be created on database %s")

	// ErrDropTableNotSupported is thrown when the database doesn't support dropping tables
	ErrDropTableNotSupported = errors.NewKind("tables cannot be dropped on database %s")

	// ErrRenameTableNotSupported is thrown when the database doesn't support renaming tables
	ErrRenameTableNotSupported = errors.NewKind("tables cannot be renamed on database %s")

	// ErrDatabaseCollationsNotSupported is thrown when a database does not allow updating its collation
	ErrDatabaseCollationsNotSupported = errors.NewKind("database %s does not support collation operations")

	// ErrTableCreatedNotFound is thrown when a table is created from CREATE TABLE but cannot be found immediately afterward
	ErrTableCreatedNotFound = errors.NewKind("table was created but could not be found")

	// ErrUnexpectedRowLength is thrown when the obtained row has more columns than the schema
	ErrUnexpectedRowLength = errors.NewKind("expected %d values, got %d")

	// ErrInvalidChildrenNumber is returned when the WithChildren method of a
	// node or expression is called with an invalid number of arguments.
	ErrInvalidChildrenNumber = errors.NewKind("%T: invalid children number, got %d, expected %d")

	// ErrInvalidExpressionNumber is returned when the WithExpression method of a node
	// is called with an invalid number of arguments.
	ErrInvalidExpressionNumber = errors.NewKind("%T: invalid expression number, got %d, expected %d")

	// ErrInvalidChildType is returned when the WithChildren method of a
	// node or expression is called with an invalid child type. This error is indicative of a bug.
	ErrInvalidChildType = errors.NewKind("%T: invalid child type, got %T, expected %T")

	// ErrInvalidJSONText is returned when a JSON string cannot be parsed or unmarshalled
	ErrInvalidJSONText = errors.NewKind("Invalid JSON text: %s")

	// ErrDeleteRowNotFound
	ErrDeleteRowNotFound = errors.NewKind("row was not found when attempting to delete")

	// ErrDuplicateAlias should be returned when a query contains a duplicate alias / table name.
	ErrDuplicateAliasOrTable = errors.NewKind("Not unique table/alias: %s")

	// ErrPrimaryKeyViolation is returned when a primary key constraint is violated
	// This is meant to wrap a sql.UniqueKey error, which provides the key string
	ErrPrimaryKeyViolation = errors.NewKind("duplicate primary key given")

	// ErrUniqueKeyViolation is returned when a unique key constraint is violated
	// This is meant to wrap a sql.UniqueKey error, which provides the key string
	ErrUniqueKeyViolation = errors.NewKind("duplicate unique key given")

	// ErrMisusedAlias is returned when a alias is defined and used in the same projection.
	ErrMisusedAlias = errors.NewKind("column %q does not exist in scope, but there is an alias defined in" +
		" this projection with that name. Aliases cannot be used in the same projection they're defined in")

	// ErrInvalidAsOfExpression is returned when an expression for AS OF cannot be used
	ErrInvalidAsOfExpression = errors.NewKind("expression %s cannot be used in AS OF")

	// ErrIncompatibleDefaultType is returned when a provided default cannot be coerced into the type of the column
	ErrIncompatibleDefaultType = errors.NewKind("incompatible type for default value")

	// ErrInvalidTextBlobColumnDefault is returned when a column of type text/blob (or related) has a literal default set.
	ErrInvalidTextBlobColumnDefault = errors.NewKind("TEXT, BLOB, GEOMETRY, and JSON types may only have expression default values")

	// ErrInvalidColumnDefaultFunction is returned when an invalid function is used in a default value.
	ErrInvalidColumnDefaultFunction = errors.NewKind("function `%s` on column `%s` is not valid for usage in a default value")

	// ErrColumnDefaultDatetimeOnlyFunc is returned when a non datetime/timestamp column attempts to declare now/current_timestamp as a default value literal.
	ErrColumnDefaultDatetimeOnlyFunc = errors.NewKind("only datetime/timestamp may declare default values of now()/current_timestamp() without surrounding parentheses")

	// ErrColumnDefaultSubquery is returned when a default value contains a subquery.
	ErrColumnDefaultSubquery = errors.NewKind("default value on column `%s` may not contain subqueries")

	// ErrInvalidColumnDefaultValue is returned when column default function value is not wrapped in parentheses for column types excluding datetime and timestamp
	ErrInvalidColumnDefaultValue = errors.NewKind("Invalid default value for '%s'")

	// ErrInvalidDefaultValueOrder is returned when a default value references a column that comes after it and contains a default expression.
	ErrInvalidDefaultValueOrder = errors.NewKind(`default value of column "%s" cannot refer to a column defined after it if those columns have an expression default value`)

	// ErrColumnDefaultReturnedNull is returned when a default expression evaluates to nil but the column is non-nullable.
	ErrColumnDefaultReturnedNull = errors.NewKind(`default value attempted to return null but column is non-nullable`)

	// ErrDropColumnReferencedInDefault is returned when a column cannot be dropped as it is referenced by another column's default value.
	ErrDropColumnReferencedInDefault = errors.NewKind(`cannot drop column "%s" as default value of column "%s" references it`)

	// ErrTriggersNotSupported is returned when attempting to create a trigger on a database that doesn't support them
	ErrTriggersNotSupported = errors.NewKind(`database "%s" doesn't support triggers`)

	// ErrTriggerCreateStatementInvalid is returned when a TriggerDatabase returns a CREATE TRIGGER statement that is invalid
	ErrTriggerCreateStatementInvalid = errors.NewKind(`Invalid CREATE TRIGGER statement: %s`)

	// ErrTriggerDoesNotExist is returned when a trigger does not exist.
	ErrTriggerDoesNotExist = errors.NewKind(`trigger "%s" does not exist`)

	// ErrTriggerTableInUse is returned when trigger execution calls for a table that invoked a trigger being updated by it
	ErrTriggerTableInUse = errors.NewKind("Can't update table %s in stored function/trigger because it is already used by statement which invoked this stored function/trigger")

	// ErrTriggerCannotBeDropped is returned when dropping a trigger would cause another trigger to reference a non-existent trigger.
	ErrTriggerCannotBeDropped = errors.NewKind(`trigger "%s" cannot be dropped as it is referenced by trigger "%s"`)

	// ErrStoredProceduresNotSupported is returned when attempting to create a stored procedure on a database that doesn't support them.
	ErrStoredProceduresNotSupported = errors.NewKind(`database "%s" doesn't support stored procedures`)

	// ErrTriggerDoesNotExist is returned when a stored procedure does not exist.
	ErrStoredProcedureAlreadyExists = errors.NewKind(`stored procedure "%s" already exists`)

	// ErrTriggerDoesNotExist is returned when a stored procedure does not exist.
	ErrStoredProcedureDoesNotExist = errors.NewKind(`stored procedure "%s" does not exist`)

	// ErrProcedureCreateStatementInvalid is returned when a StoredProcedureDatabase returns a CREATE PROCEDURE statement that is invalid.
	ErrProcedureCreateStatementInvalid = errors.NewKind(`Invalid CREATE PROCEDURE statement: %s`)

	// ErrProcedureRecursiveCall is returned when a stored procedure has a CALL statement that refers to itself.
	ErrProcedureRecursiveCall = errors.NewKind("recursive CALL on stored procedure `%s`")

	// ErrProcedureInvalidBodyStatement is returned when a stored procedure has a statement that is invalid inside of procedures.
	ErrProcedureInvalidBodyStatement = errors.NewKind("`%s` statements are invalid inside of stored procedures")

	// ErrExternalProcedureAmbiguousOverload is returned when an external stored procedure is overloaded and has two
	// functions with the same number of parameters.
	ErrExternalProcedureAmbiguousOverload = errors.NewKind("overloaded stored procedure `%s` may only have a single variant with `%d` parameters")

	// ErrExternalProcedureNonFunction is returned when an external stored procedure is given something other than the
	// expected function type.
	ErrExternalProcedureNonFunction = errors.NewKind("received `%T` in place of a function for an external stored procedure")

	// ErrExternalProcedureMissingContextParam is returned when an external stored procedure's first parameter is not
	// the context.
	ErrExternalProcedureMissingContextParam = errors.NewKind("external stored procedures require the first parameter to be the context")

	// ErrExternalProcedurePointerVariadic is returned when an external stored procedure's variadic parameter has a pointer type.
	ErrExternalProcedurePointerVariadic = errors.NewKind("an external stored procedures's variadiac parameter may not have a pointer type")

	// ErrExternalProcedureReturnTypes is returned when an external stored procedure's return types are incorrect.
	ErrExternalProcedureReturnTypes = errors.NewKind("external stored procedures must return a RowIter and error")

	// ErrExternalProcedureFirstReturn is returned when an external stored procedure's first return type is incorrect.
	ErrExternalProcedureFirstReturn = errors.NewKind("external stored procedures require the first return value to be the RowIter")

	// ErrExternalProcedureSecondReturn is returned when an external stored procedure's second return type is incorrect.
	ErrExternalProcedureSecondReturn = errors.NewKind("external stored procedures require the second return value to be the error")

	// ErrExternalProcedureInvalidParamType is returned when one of an external stored procedure's parameters have an
	// invalid type.
	ErrExternalProcedureInvalidParamType = errors.NewKind("external stored procedures do not support parameters with type `%s`")

	// ErrCallIncorrectParameterCount is returned when a CALL statement has the incorrect number of parameters.
	ErrCallIncorrectParameterCount = errors.NewKind("`%s` expected `%d` parameters but got `%d`")

	// ErrUnknownSystemVariable is returned when a query references a system variable that doesn't exist
	ErrUnknownSystemVariable = errors.NewKind(`Unknown system variable '%s'`)

	// ErrSystemVariableReadOnly is returned when attempting to set a value to a non-Dynamic system variable.
	ErrSystemVariableReadOnly = errors.NewKind(`Variable '%s' is a read only variable`)

	ErrSystemVariableReinitialized = errors.NewKind(`Variable '%s' was initialized more than 1x`)

	// ErrSystemVariableSessionOnly is returned when attempting to set a SESSION-only variable using SET GLOBAL.
	ErrSystemVariableSessionOnly = errors.NewKind(`Variable '%s' is a SESSION variable and can't be used with SET GLOBAL`)

	// ErrSystemVariableGlobalOnly is returned when attempting to set a GLOBAL-only variable using SET SESSION.
	ErrSystemVariableGlobalOnly = errors.NewKind(`Variable '%s' is a GLOBAL variable and should be set with SET GLOBAL`)

	// ErrUserVariableNoDefault is returned when attempting to set the default value on a user variable.
	ErrUserVariableNoDefault = errors.NewKind(`User variable '%s' does not have a default value`)

	// ErrInvalidUseOfOldNew is returned when a trigger attempts to make use of OLD or NEW references when they don't exist
	ErrInvalidUseOfOldNew = errors.NewKind("There is no %s row in on %s trigger")

	// ErrInvalidUpdateOfOldRow is returned when a trigger attempts to assign to an old row's value with SET
	ErrInvalidUpdateOfOldRow = errors.NewKind("Updating of old row is not allowed in trigger")

	// ErrInvalidUpdateInAfterTrigger is returned when a trigger attempts to assign to a new row in an AFTER trigger
	ErrInvalidUpdateInAfterTrigger = errors.NewKind("Updating of new row is not allowed in after trigger")

	// ErrUnknownColumn is returned when the given column is not found in referenced table
	ErrUnknownColumn = errors.NewKind("Unknown column '%s' in '%s'")

	// ErrUnboundPreparedStatementVariable is returned when a query is executed without a binding for one its variables.
	ErrUnboundPreparedStatementVariable = errors.NewKind(`unbound variable "%s" in query`)

	// ErrUnknownPreparedStatement is returned when an unknown query is executed.
	ErrUnknownPreparedStatement = errors.NewKind(`Unknown prepared statement handler (%s) given to EXECUTE`)

	// ErrTruncateReferencedFromForeignKey is returned when a table is referenced in a foreign key and TRUNCATE is called on it.
	ErrTruncateReferencedFromForeignKey = errors.NewKind("cannot truncate table %s as it is referenced in foreign key %s on table %s")

	// ErrInvalidColTypeDefinition is returned when a column type-definition has argument violations.
	ErrInvalidColTypeDefinition = errors.NewKind("column %s type definition is invalid: %s")

	// ErrDatabaseExists is returned when CREATE DATABASE attempts to create a database that already exists.
	ErrDatabaseExists = errors.NewKind("can't create database %s; database exists")

	// ErrInvalidConstraintFunctionNotSupported is returned when a CONSTRAINT CHECK is called with an unsupported function expression.
	ErrInvalidConstraintFunctionNotSupported = errors.NewKind("Invalid constraint expression, function not supported: %s")

	// ErrInvalidConstraintSubqueryNotSupported is returned when a CONSTRAINT CHECK is called with a sub-query expression.
	ErrInvalidConstraintSubqueryNotSupported = errors.NewKind("Invalid constraint expression, sub-queries not supported: %s")

	// ErrCheckConstraintViolated is returned when a CONSTRAINT CHECK is called with a sub-query expression.
	ErrCheckConstraintViolated = errors.NewKind("Check constraint %q violated")

	// ErrCheckConstraintInvalidatedByColumnAlter is returned when an alter column statement would invalidate a check constraint.
	ErrCheckConstraintInvalidatedByColumnAlter = errors.NewKind("can't alter column %q because it would invalidate check constraint %q")

	// ErrColumnCountMismatch is returned when a view, derived table or common table expression has a declared column
	// list with a different number of columns than the schema of the table.
	ErrColumnCountMismatch = errors.NewKind("In definition of view, derived table or common table expression, SELECT list and column names list have different column counts")

	// ErrUuidUnableToParse is returned when a UUID is unable to be parsed.
	ErrUuidUnableToParse = errors.NewKind("unable to parse '%s' to UUID: %s")

	// ErrLoadDataCannotOpen is returned when a LOAD DATA operation is unable to open the file specified.
	ErrLoadDataCannotOpen = errors.NewKind("LOAD DATA is unable to open file: %s")

	// ErrLoadDataCharacterLength is returned when a symbol is of the wrong character length for a LOAD DATA operation.
	ErrLoadDataCharacterLength = errors.NewKind("%s must be 1 character long")

	// ErrJSONObjectAggNullKey is returned when JSON_OBJECTAGG is run on a table with NULL keys
	ErrJSONObjectAggNullKey = errors.NewKind("JSON documents may not contain NULL member names")

	// ErrDeclareConditionOrderInvalid is returned when a DECLARE ... CONDITION statement is at an invalid location.
	ErrDeclareConditionOrderInvalid = errors.NewKind("DECLARE ... CONDITION may only exist at the beginning of a BEGIN/END block")

	// ErrDeclareVariableOrderInvalid is returned when a DECLARE statement, for variables, is at an invalid location.
	ErrDeclareVariableOrderInvalid = errors.NewKind("DECLARE variables may only exist at the beginning of a BEGIN/END block")

	// ErrDeclareCursorOrderInvalid is returned when a DECLARE ... CURSOR statement is at an invalid location.
	ErrDeclareCursorOrderInvalid = errors.NewKind("DECLARE ... CURSOR may only exist at the beginning of a BEGIN/END block, following all variables and conditions")

	// ErrDeclareHandlerOrderInvalid is returned when a DECLARE ... HANDLER statement is at an invalid location.
	ErrDeclareHandlerOrderInvalid = errors.NewKind("DECLARE ... HANDLER may only exist at the beginning of a BEGIN/END block, following all variables, conditions, and cursors")

	// ErrDeclareConditionNotFound is returned when SIGNAL/RESIGNAL references a non-existent DECLARE CONDITION.
	ErrDeclareConditionNotFound = errors.NewKind("condition %s does not exist")

	// ErrDeclareConditionDuplicate is returned when a DECLARE CONDITION statement with the same name was declared in the current scope.
	ErrDeclareConditionDuplicate = errors.NewKind("duplicate condition '%s'")

	// ErrDeclareVariableDuplicate is returned when a DECLARE statement reuses an existing variable name in the current scope.
	ErrDeclareVariableDuplicate = errors.NewKind("duplicate variable '%s'")

	// ErrDeclareCursorDuplicate is returned when a DECLARE ... CURSOR statement reuses an existing name in the current scope.
	ErrDeclareCursorDuplicate = errors.NewKind("duplicate cursor '%s'")

	// ErrDeclareHandlerDuplicate is returned when a DECLARE ... HANDLER statement has a duplicate in the same block.
	ErrDeclareHandlerDuplicate = errors.NewKind("duplicate handler declared in the same block")

	// ErrDeclareHandlerUndo is returned when a DECLARE ... HANDLER statement has the UNDO action, which is currently unsupported.
	ErrDeclareHandlerUndo = errors.NewKind("DECLARE ... HANDLER does not support the UNDO action")

	// ErrLoopRedefinition is returned when a loop with the same label has already been declared in the current block.
	ErrLoopRedefinition = errors.NewKind("redefining label '%s'")

	// ErrLoopLabelNotFound is returned when a control flow statement references a non-existent loop.
	ErrLoopLabelNotFound = errors.NewKind("%s with no matching label: '%s'")

	// ErrCursorNotFound is returned when a CURSOR cannot be found.
	ErrCursorNotFound = errors.NewKind("cursor '%s' does not exist")

	// ErrCursorAlreadyOpen is returned when a CURSOR is already open.
	ErrCursorAlreadyOpen = errors.NewKind("cursor '%s' is already open")

	// ErrCursorNotOpen is returned when a CURSOR has not yet been opened.
	ErrCursorNotOpen = errors.NewKind("cursor '%s' is not open")

	// ErrFetchIncorrectCount is returned when a FETCH does not use the correct number of variables.
	ErrFetchIncorrectCount = errors.NewKind("incorrect number of FETCH variables")

	// ErrSignalOnlySqlState is returned when SIGNAL/RESIGNAL references a DECLARE CONDITION for a MySQL error code.
	ErrSignalOnlySqlState = errors.NewKind("SIGNAL/RESIGNAL can only use a condition defined with SQLSTATE")

	// ErrExpectedSingleRow is returned when a subquery executed in normal queries or aggregation function returns
	// more than 1 row without an attached IN clause.
	ErrExpectedSingleRow = errors.NewKind("the subquery returned more than 1 row")

	// ErrUnknownConstraint is returned when a DROP CONSTRAINT statement refers to a constraint that doesn't exist
	ErrUnknownConstraint = errors.NewKind("Constraint %q does not exist")

	// ErrInsertIntoNonNullableDefaultNullColumn is returned when an INSERT excludes a field which is non-nullable and has no default/autoincrement.
	ErrInsertIntoNonNullableDefaultNullColumn = errors.NewKind("Field '%s' doesn't have a default value")

	// ErrAlterTableNotSupported is thrown when the table doesn't support ALTER TABLE statements
	ErrAlterTableNotSupported = errors.NewKind("table %s cannot be altered")

	// ErrPartitionNotFound is thrown when a partition key on a table is not found
	ErrPartitionNotFound = errors.NewKind("partition not found %q")

	// ErrInsertIntoNonNullableProvidedNull is called when a null value is inserted into a non-nullable column
	ErrInsertIntoNonNullableProvidedNull = errors.NewKind("column name '%v' is non-nullable but attempted to set a value of null")

	// ErrForeignKeyChildViolation is called when a rows is added but there is no parent row, and a foreign key constraint fails. Add the parent row first.
	ErrForeignKeyChildViolation = errors.NewKind("cannot add or update a child row - Foreign key violation on fk: `%s`, table: `%s`, referenced table: `%s`, key: `%s`")

	// ErrForeignKeyParentViolation is called when a parent row that is deleted has children, and a foreign key constraint fails. Delete the children first.
	ErrForeignKeyParentViolation = errors.NewKind("cannot delete or update a parent row - Foreign key violation on fk: `%s`, table: `%s`, referenced table: `%s`, key: `%s`")

	// ErrForeignKeyColumnCountMismatch is called when the declared column and referenced column counts do not match.
	ErrForeignKeyColumnCountMismatch = errors.NewKind("the foreign key must reference an equivalent number of columns")

	// ErrForeignKeyColumnTypeMismatch is returned when the declared column's type and referenced column's type do not match.
	ErrForeignKeyColumnTypeMismatch = errors.NewKind("column type mismatch on `%s` and `%s`")

	// ErrForeignKeyNotResolved is called when an add or update is attempted on a foreign key that has not been resolved yet.
	ErrForeignKeyNotResolved = errors.NewKind("cannot add or update a child row: a foreign key constraint fails (`%s`.`%s`, CONSTRAINT `%s` FOREIGN KEY (`%s`) REFERENCES `%s` (`%s`))")

	// ErrNoForeignKeySupport is returned when the table does not support FOREIGN KEY operations.
	ErrNoForeignKeySupport = errors.NewKind("the table does not support foreign key operations: %s")

	// ErrForeignKeyMissingColumns is returned when an ALTER TABLE ADD FOREIGN KEY statement does not provide any columns
	ErrForeignKeyMissingColumns = errors.NewKind("cannot create a foreign key without columns")

	// ErrForeignKeyDropColumn is returned when attempting to drop a column used in a foreign key
	ErrForeignKeyDropColumn = errors.NewKind("cannot drop column `%s` as it is used in foreign key `%s`")

	// ErrForeignKeyDropTable is returned when attempting to drop a table used in a foreign key
	ErrForeignKeyDropTable = errors.NewKind("cannot drop table `%s` as it is referenced in foreign key `%s`")

	// ErrForeignKeyDropIndex is returned when attempting to drop an index used in a foreign key when there are no other
	// indexes which may be used in its place.
	ErrForeignKeyDropIndex = errors.NewKind("cannot drop index: `%s` is used by foreign key `%s`")

	// ErrForeignKeyDuplicateName is returned when a foreign key already exists with the given name.
	ErrForeignKeyDuplicateName = errors.NewKind("duplicate foreign key constraint name `%s`")

	// ErrAddForeignKeyDuplicateColumn is returned when an ALTER TABLE ADD FOREIGN KEY statement has the same column multiple times
	ErrAddForeignKeyDuplicateColumn = errors.NewKind("cannot have duplicates of columns in a foreign key: `%v`")

	// ErrTemporaryTablesForeignKeySupport is returned when a user tries to create a temporary table with a foreign key
	ErrTemporaryTablesForeignKeySupport = errors.NewKind("temporary tables do not support foreign keys")

	// ErrForeignKeyNotFound is returned when a foreign key was not found.
	ErrForeignKeyNotFound = errors.NewKind("foreign key `%s` was not found on the table `%s`")

	// ErrForeignKeySetDefault is returned when attempting to set a referential action as SET DEFAULT.
	ErrForeignKeySetDefault = errors.NewKind(`"SET DEFAULT" is not supported`)

	// ErrForeignKeySetNullNonNullable is returned when attempting to set a referential action as SET NULL when the
	// column is non-nullable.
	ErrForeignKeySetNullNonNullable = errors.NewKind("cannot use SET NULL as column `%s` is non-nullable")

	// ErrForeignKeyTypeChangeSetNull is returned when attempting to change a column's type to disallow NULL values when
	// a foreign key referential action is SET NULL.
	ErrForeignKeyTypeChangeSetNull = errors.NewKind("column `%s` must allow NULL values as foreign key `%s` has SET NULL")

	// ErrForeignKeyMissingReferenceIndex is returned when the referenced columns in a foreign key do not have an index.
	ErrForeignKeyMissingReferenceIndex = errors.NewKind("missing index for foreign key `%s` on the referenced table `%s`")

	// ErrForeignKeyTextBlob is returned when a TEXT or BLOB column is used in a foreign key, which are not valid types.
	ErrForeignKeyTextBlob = errors.NewKind("TEXT/BLOB are not valid types for foreign keys")

	// ErrForeignKeyTypeChange is returned when attempting to change the type of some column used in a foreign key.
	ErrForeignKeyTypeChange = errors.NewKind("unable to change type of column `%s` as it is used by foreign keys")

	// ErrForeignKeyDepthLimit is returned when the CASCADE depth limit has been reached.
	ErrForeignKeyDepthLimit = errors.NewKind("Foreign key cascade delete/update exceeds max depth of 15.")

	// ErrDuplicateEntry is returns when a duplicate entry is placed on an index such as a UNIQUE or a Primary Key.
	ErrDuplicateEntry = errors.NewKind("Duplicate entry for key '%s'")

	// ErrInvalidArgument is returned when an argument to a function is invalid.
	ErrInvalidArgument = errors.NewKind("Invalid argument to %s")

	// ErrInvalidArgumentType is thrown when a function receives invalid argument types
	ErrInvalidArgumentType = errors.NewKind("function '%s' received invalid argument types")

	// ErrInvalidArgumentDetails is returned when the argument is invalid with details of a specific function
	ErrInvalidArgumentDetails = errors.NewKind("Invalid argument to %s: %s")

	// ErrSavepointDoesNotExist is returned when a RELEASE SAVEPOINT or ROLLBACK TO SAVEPOINT statement references a
	// non-existent savepoint identifier
	ErrSavepointDoesNotExist = errors.NewKind("SAVEPOINT %s does not exist")

	// ErrTemporaryTableNotSupported is thrown when an integrator attempts to create a temporary tables without temporary table
	// support.
	ErrTemporaryTableNotSupported = errors.NewKind("database does not support temporary tables")

	// ErrInvalidSyntax is returned for syntax errors that aren't picked up by the parser, e.g. the wrong type of
	// expression used in part of statement.
	ErrInvalidSyntax = errors.NewKind("Invalid syntax: %s")

	// ErrTableCopyingNotSupported is returned when a table invokes the TableCopierDatabase interface's
	// CopyTableData method without supporting the interface
	ErrTableCopyingNotSupported = errors.NewKind("error: Table copying not supported")

	// ErrMultiplePrimaryKeysDefined is returned when a table invokes CreatePrimaryKey with a primary key already
	// defined.
	ErrMultiplePrimaryKeysDefined = errors.NewKind("error: Multiple primary keys defined")

	// ErrWrongAutoKey is returned when a table invokes DropPrimaryKey without first removing the auto increment property
	// (if it exists) on it.
	ErrWrongAutoKey = errors.NewKind("error: incorrect table definition: there can be only one auto column and it must be defined as a key")

	// ErrKeyColumnDoesNotExist is returned when a table invoked CreatePrimaryKey with a non-existent column.
	ErrKeyColumnDoesNotExist = errors.NewKind("error: key column '%s' doesn't exist in table")

	// ErrCantDropFieldOrKey is returned when a table invokes DropPrimaryKey on a keyless table.
	ErrCantDropFieldOrKey = errors.NewKind("error: can't drop '%s'; check that column/key exists")

	// ErrCantDropIndex is return when a table can't drop an index due to a foreign key relationship.
	ErrCantDropIndex = errors.NewKind("error: can't drop index '%s': needed in a foreign key constraint")

	// ErrImmutableDatabaseProvider is returned when attempting to edit an immutable database databaseProvider.
	ErrImmutableDatabaseProvider = errors.NewKind("error: can't modify database databaseProvider")

	// ErrInvalidValue is returned when a given value does not match what is expected.
	ErrInvalidValue = errors.NewKind(`error: '%v' is not a valid value for '%v'`)

	// ErrInvalidValueType is returned when a given value's type does not match what is expected.
	ErrInvalidValueType = errors.NewKind(`error: '%T' is not a valid value type for '%v'`)

	// ErrFunctionNotFound is thrown when a function is not found
	ErrFunctionNotFound = errors.NewKind("function: '%s' not found")

	// ErrConflictingExternalQuery is thrown when a scope's parent has a conflicting sort or limit node
	ErrConflictingExternalQuery = errors.NewKind("found external scope with conflicting ORDER BY/LIMIT")

	// ErrTableFunctionNotFound is thrown when a table function is not found
	ErrTableFunctionNotFound = errors.NewKind("table function: '%s' not found")

	// ErrNonAggregatedColumnWithoutGroupBy is thrown when an aggregate function is used with the implicit, all-rows
	// grouping and another projected expression contains a non-aggregated column.
	// MySQL error code: 1140, SQL state: 42000
	ErrNonAggregatedColumnWithoutGroupBy = errors.NewKind("in aggregated query without GROUP BY, expression #%d of SELECT list contains nonaggregated column '%s'; " +
		"this is incompatible with sql_mode=only_full_group_by")

	// ErrInvalidArgumentNumber is returned when the number of arguments to call a
	// function is different from the function arity.
	ErrInvalidArgumentNumber = errors.NewKind("function '%s' expected %v arguments, %v received")

	// ErrDatabaseNotFound is thrown when a database is not found
	ErrDatabaseNotFound = errors.NewKind("database not found: %s")

	// ErrNoDatabaseSelected is thrown when a database is not selected and the query requires one
	ErrNoDatabaseSelected = errors.NewKind("no database selected")

	// ErrAsOfNotSupported is thrown when an AS OF query is run on a database that can't support it
	ErrAsOfNotSupported = errors.NewKind("AS OF not supported for database %s")

	// ErrIncompatibleAsOf is thrown when an AS OF clause is used in an incompatible manner, such as when using an AS OF
	// expression with a view when the view definition has its own AS OF expressions.
	ErrIncompatibleAsOf = errors.NewKind("incompatible use of AS OF: %s")

	// ErrPidAlreadyUsed is returned when the pid is already registered.
	ErrPidAlreadyUsed = errors.NewKind("pid %d is already in use")

	// ErrInvalidOperandColumns is returned when the columns in the left
	// operand and the elements of the right operand don't match. Also
	// returned for invalid number of columns in projections, filters,
	// joins, etc.
	ErrInvalidOperandColumns = errors.NewKind("operand should have %d columns, but has %d")

	// ErrReadOnlyTransaction is returned when a write query is executed in a READ ONLY transaction.
	ErrReadOnlyTransaction = errors.NewKind("cannot execute statement in a READ ONLY transaction")

	// ErrLockDeadlock is the go-mysql-server equivalent of ER_LOCK_DEADLOCK. Transactions throwing this error
	// are automatically rolled back. Clients receiving this error must retry the transaction.
	ErrLockDeadlock = errors.NewKind("serialization failure: %s, try restarting transaction.")

	// ErrExistingView is returned when a CREATE VIEW statement uses a name that already exists
	ErrExistingView = errors.NewKind("the view %s.%s already exists")

	// ErrViewDoesNotExist is returned when a DROP VIEW statement drops a view that does not exist
	ErrViewDoesNotExist = errors.NewKind("the view %s.%s does not exist")

	// ErrSessionDoesNotSupportPersistence is thrown when a feature is not already supported
	ErrSessionDoesNotSupportPersistence = errors.NewKind("session does not support persistence")

	// ErrInvalidGISData is thrown when a "ST_<spatial_type>FromText" function receives a malformed string
	ErrInvalidGISData = errors.NewKind("invalid GIS data provided to function %s")

	// ErrIllegalGISValue is thrown when a spatial type constructor receives a non-geometric when one should be provided
	ErrIllegalGISValue = errors.NewKind("illegal non geometric '%v' value found during parsing")

	// ErrDiffSRIDs is thrown when comparing two spatial types that have different SRIDs when they should be the same
	ErrDiffSRIDs = errors.NewKind("binary geometry function %s given two geometries of different srids: %v and %v, which should have been identical")

<<<<<<< HEAD
=======
	// ErrUnsupportedSRID is thrown for spatial functions over unsupported SRIDs
	ErrUnsupportedSRID = errors.NewKind("SRID %v has not been implemented for geographic spatial reference systems.")

>>>>>>> d3a4c1d5
	// ErrUnsupportedGISType is thrown when attempting to convert an unsupported geospatial value to a geometry struct
	ErrUnsupportedGISType = errors.NewKind("unsupported geospatial type: %s from value: 0x%s")

	// ErrUnsupportedSyntax is returned when syntax that parses correctly is not supported
	ErrUnsupportedSyntax = errors.NewKind("unsupported syntax: %s")

	// ErrInvalidSQLValType is returned when a SQL value is of the incorrect type during parsing
	ErrInvalidSQLValType = errors.NewKind("invalid SQLVal of type: %d")

	// ErrUnknownIndexColumn is returned when a column in an index is not in the table
	ErrUnknownIndexColumn = errors.NewKind("unknown column: '%s' in index '%s'")

	// ErrInvalidAutoIncCols is returned when an auto_increment column cannot be applied
	ErrInvalidAutoIncCols = errors.NewKind("there can be only one auto_increment column and it must be defined as a key")

	// ErrUnknownConstraintDefinition is returned when an unknown constraint type is used
	ErrUnknownConstraintDefinition = errors.NewKind("unknown constraint definition: %s, %T")

	// ErrInvalidCheckConstraint is returned when a check constraint is defined incorrectly
	ErrInvalidCheckConstraint = errors.NewKind("invalid constraint definition: %s")

	// ErrUserCreationFailure is returned when attempting to create a user and it fails for any reason.
	ErrUserCreationFailure = errors.NewKind("Operation CREATE USER failed for %s")

	// ErrRoleCreationFailure is returned when attempting to create a role and it fails for any reason.
	ErrRoleCreationFailure = errors.NewKind("Operation CREATE ROLE failed for %s")

	// ErrUserDeletionFailure is returned when attempting to create a user and it fails for any reason.
	ErrUserDeletionFailure = errors.NewKind("Operation DROP USER failed for %s")

	// ErrRoleDeletionFailure is returned when attempting to create a role and it fails for any reason.
	ErrRoleDeletionFailure = errors.NewKind("Operation DROP ROLE failed for %s")

	// ErrDatabaseAccessDeniedForUser is returned when attempting to access a database that the user does not have
	// permission for, regardless of whether that database actually exists.
	ErrDatabaseAccessDeniedForUser = errors.NewKind("Access denied for user %s to database '%s'")

	// ErrTableAccessDeniedForUser is returned when attempting to access a table that the user does not have permission
	// for, regardless of whether that table actually exists.
	ErrTableAccessDeniedForUser = errors.NewKind("Access denied for user %s to table '%s'")

	// ErrPrivilegeCheckFailed is returned when a user does not have the correct privileges to perform an operation.
	ErrPrivilegeCheckFailed = errors.NewKind("command denied to user %s")

	// ErrGrantUserDoesNotExist is returned when a user does not exist when attempting to grant them privileges.
	ErrGrantUserDoesNotExist = errors.NewKind("You are not allowed to create a user with GRANT")

	// ErrRevokeUserDoesNotExist is returned when a user does not exist when attempting to revoke privileges from them.
	ErrRevokeUserDoesNotExist = errors.NewKind("There is no such grant defined for user '%s' on host '%s'")

	// ErrGrantRevokeRoleDoesNotExist is returned when a user or role does not exist when attempting to grant or revoke roles.
	ErrGrantRevokeRoleDoesNotExist = errors.NewKind("Unknown authorization ID %s")

	// ErrShowGrantsUserDoesNotExist is returned when a user does not exist when attempting to show their grants.
	ErrShowGrantsUserDoesNotExist = errors.NewKind("There is no such grant defined for user '%s' on host '%s'")

	// ErrInvalidRecursiveCteUnion is returned when a recursive CTE is not a UNION or UNION ALL node.
	ErrInvalidRecursiveCteUnion = errors.NewKind("recursive cte top-level query must be a union; found: %v")

	// ErrInvalidRecursiveCteInitialQuery is returned when the recursive CTE base clause is not supported.
	ErrInvalidRecursiveCteInitialQuery = errors.NewKind("recursive cte initial query must be non-recursive projection; found: %v")

	// ErrInvalidRecursiveCteRecursiveQuery is returned when the recursive CTE recursion clause is not supported.
	ErrInvalidRecursiveCteRecursiveQuery = errors.NewKind("recursive cte recursive query must be a recursive projection; found: %v")

	// ErrCteRecursionLimitExceeded is returned when a recursive CTE's execution stack depth exceeds the static limit.
	ErrCteRecursionLimitExceeded = errors.NewKind("WITH RECURSIVE iteration limit exceeded")

	// ErrGrantRevokeIllegalPrivilege is returned when a GRANT or REVOKE statement is malformed, or attempts to use privilege incorrectly.
	ErrGrantRevokeIllegalPrivilege = errors.NewKind("Illegal GRANT/REVOKE command")

	// ErrInvalidWindowInheritance is returned when a window and its dependency contains conflicting partitioning, ordering, or framing clauses
	ErrInvalidWindowInheritance = errors.NewKind("window '%s' cannot inherit '%s' since %s")

	// ErrCircularWindowInheritance is returned when a WINDOW clause has a circular dependency
	ErrCircularWindowInheritance = errors.NewKind("there is a circularity in the window dependency graph")

	// ErrCannotCopyWindowFrame is returned when we inherit a window frame with a frame clause (replacement without parenthesis is OK)
	ErrCannotCopyWindowFrame = errors.NewKind("cannot copy window '%s' because it has a frame clause")

	// ErrUnknownWindowName is returned when an over by clause references an unknown window definition
	ErrUnknownWindowName = errors.NewKind("named window not found: '%s'")

	// ErrUnexpectedNilRow is returned when an invalid operation is applied to an empty row
	ErrUnexpectedNilRow = errors.NewKind("unexpected nil row")

	// ErrMoreThanOneRow is returned when the result consists of multiple rows, when only one row is expected
	ErrMoreThanOneRow = errors.NewKind("Result consisted of more than one row")

	// ErrColumnNumberDoesNotMatch is returned when the number of columns in result does not match expected number of variables
	ErrColumnNumberDoesNotMatch = errors.NewKind("The used SELECT statements have a different number of columns")

	// ErrUnsupportedJoinFactorCount is returned for a query with more commutable join tables than we support
	ErrUnsupportedJoinFactorCount = errors.NewKind("unsupported join factor count: expected fewer than %d tables, found %d")

	// ErrNotMatchingSRID is returned for SRID values not matching
	ErrNotMatchingSRID = errors.NewKind("The SRID of the geometry is %v, but the SRID of the column is %v. Consider changing the SRID of the geometry or the SRID property of the column.")

	// ErrNotMatchingSRIDWithColName is returned for error of SRID values not matching with column name detail
	ErrNotMatchingSRIDWithColName = errors.NewKind("The SRID of the geometry does not match the SRID of the column '%s'. %v")

	// ErrSpatialTypeConversion is returned when one spatial type cannot be converted to the other spatial type
	ErrSpatialTypeConversion = errors.NewKind("Cannot get geometry object from data you sent to the GEOMETRY field")

	// ErrUnsupportedIndexPrefix is returned for an index on a string column with a prefix
	ErrUnsupportedIndexPrefix = errors.NewKind("prefix index on string column '%s' unsupported")

	// ErrInvalidIndexPrefix is returned for an index prefix on a non-string column, or the prefix is longer than string itself, or just unsupported
	ErrInvalidIndexPrefix = errors.NewKind("incorrect prefix key '%s'; the used key part isn't a string, the used length is longer than the key part, or the storage engine doesn't support unique prefix keys")

	// ErrInvalidBlobTextKey is returned for an index on a blob or text column with no key length specified
	ErrInvalidBlobTextKey = errors.NewKind("blob/text column '%s' used in key specification without a key length")

	// ErrKeyTooLong is returned for an index on a blob or text column that is longer than 3072 bytes
	ErrKeyTooLong = errors.NewKind("specified key was too long; max key length is 3072 bytes")

	// ErrKeyZero is returned for an index on a blob or text column that is 0 in length
	ErrKeyZero = errors.NewKind("key part '%s' length cannot be 0")

	// ErrDatabaseWriteLocked is returned when a database is locked in read-only mode to avoid
	// conflicts with an active server
	ErrDatabaseWriteLocked = errors.NewKind("database is locked to writes")

	// ErrCollationMalformedString is returned when a malformed string is encountered during a collation-related operation.
	ErrCollationMalformedString = errors.NewKind("malformed string encountered while %s")

	// ErrCollatedExprWrongType is returned when the wrong type is given to a CollatedExpression.
	ErrCollatedExprWrongType = errors.NewKind("wrong type in collated expression")

	// ErrCollationInvalidForCharSet is returned when the wrong collation is given for the character set when parsing.
	ErrCollationInvalidForCharSet = errors.NewKind("COLLATION '%s' is not valid for CHARACTER SET '%s'")

	// ErrCollationUnknown is returned when the collation is not a recognized MySQL collation.
	ErrCollationUnknown = errors.NewKind("Unknown collation: %v")

	// ErrCollationNotYetImplementedTemp is returned when the collation is valid but has not yet been implemented.
	// This error is temporary, and will be removed once all collations have been added.
	ErrCollationNotYetImplementedTemp = errors.NewKind("The collation `%s` has not yet been implemented, " +
		"please create an issue at https://github.com/dolthub/go-mysql-server/issues/new and the DoltHub developers will implement it")

	// ErrCollationIllegalMix is returned when two different collations are used in a scenario where they are not compatible.
	ErrCollationIllegalMix = errors.NewKind("Illegal mix of collations (%v) and (%v)")

	// ErrCharSetIntroducer is returned when a character set introducer is not attached to a string
	ErrCharSetIntroducer = errors.NewKind("CHARACTER SET introducer must be attached to a string")

	// ErrCharSetInvalidString is returned when an invalid string is given for a character set.
	ErrCharSetInvalidString = errors.NewKind("invalid string for character set `%s`: \"%s\"")

	// ErrCharSetFailedToEncode is returned when a character set fails encoding
	ErrCharSetFailedToEncode = errors.NewKind("failed to encode `%s`")

	// ErrCharSetUnknown is returned when the character set is not a recognized MySQL character set
	ErrCharSetUnknown = errors.NewKind("Unknown character set: %v")

	// ErrCharSetNotYetImplementedTemp is returned when the character set is valid but has not yet been implemented.
	// This error is temporary, and will be removed once all character sets have been added.
	ErrCharSetNotYetImplementedTemp = errors.NewKind("The character set `%s` has not yet been implemented, " +
		"please create an issue at https://github.com/dolthub/go-mysql-server/issues/new and the DoltHub developers will implement it")

	// ErrNoTablesUsed is returned when there is no table provided or dual table is defined with column access.
	ErrNoTablesUsed = errors.NewKind("No tables used")

	// ErrInvalidJson is returned when a JSON string doesn't represent valid JSON.
	ErrInvalidJson = errors.NewKind("Invalid JSON text: %s")

	// ErrNoAutoIncrementCol is returned when there is no auto increment column defined on a table.
	ErrNoAutoIncrementCol = fmt.Errorf("this table has no AUTO_INCREMENT columns")
)

// CastSQLError returns a *mysql.SQLError with the error code and in some cases, also a SQL state, populated for the
// specified error object. Using this method enables Vitess to return an error code, instead of just "unknown error".
// Many tools (e.g. ORMs, SQL workbenches) rely on this error metadata to work correctly. If the specified error is nil,
// nil will be returned. If the error is already of type *mysql.SQLError, the error will be returned as is.
func CastSQLError(err error) *mysql.SQLError {
	if err == nil {
		return nil
	}
	if mysqlErr, ok := err.(*mysql.SQLError); ok {
		return mysqlErr
	}

	var code int
	var sqlState string = ""

	if w, ok := err.(WrappedInsertError); ok {
		return CastSQLError(w.Cause)
	}

	if wm, ok := err.(WrappedTypeConversionError); ok {
		return CastSQLError(wm.Err)
	}

	switch {
	case ErrTableNotFound.Is(err):
		code = mysql.ERNoSuchTable
	case ErrDatabaseExists.Is(err):
		code = mysql.ERDbCreateExists
	case ErrExpectedSingleRow.Is(err):
		code = mysql.ERSubqueryNo1Row
	case ErrInvalidOperandColumns.Is(err):
		code = mysql.EROperandColumns
	case ErrInsertIntoNonNullableProvidedNull.Is(err):
		code = mysql.ERBadNullError
	case ErrNonAggregatedColumnWithoutGroupBy.Is(err):
		code = mysql.ERMixOfGroupFuncAndFields
	case ErrPrimaryKeyViolation.Is(err):
		code = mysql.ERDupEntry
	case ErrUniqueKeyViolation.Is(err):
		code = mysql.ERDupEntry
	case ErrPartitionNotFound.Is(err):
		code = 1526 // TODO: Needs to be added to vitess
	case ErrForeignKeyChildViolation.Is(err):
		code = mysql.ErNoReferencedRow2 // test with mysql returns 1452 vs 1216
	case ErrForeignKeyParentViolation.Is(err):
		code = mysql.ERRowIsReferenced2 // test with mysql returns 1451 vs 1215
	case ErrDuplicateEntry.Is(err):
		code = mysql.ERDupEntry
	case ErrInvalidJSONText.Is(err):
		code = 3141 // TODO: Needs to be added to vitess
	case ErrMultiplePrimaryKeysDefined.Is(err):
		code = mysql.ERMultiplePriKey
	case ErrWrongAutoKey.Is(err):
		code = mysql.ERWrongAutoKey
	case ErrKeyColumnDoesNotExist.Is(err):
		code = mysql.ERKeyColumnDoesNotExist
	case ErrCantDropFieldOrKey.Is(err):
		code = mysql.ERCantDropFieldOrKey
	case ErrReadOnlyTransaction.Is(err):
		code = 1792 // TODO: Needs to be added to vitess
	case ErrCantDropIndex.Is(err):
		code = 1553 // TODO: Needs to be added to vitess
	case ErrInvalidValue.Is(err):
		code = mysql.ERTruncatedWrongValueForField
	case ErrLockDeadlock.Is(err):
		// ER_LOCK_DEADLOCK signals that the transaction was rolled back
		// due to a deadlock between concurrent transactions.
		// MySQL maps this error to the ANSI SQLSTATE code of 40001 which
		// has the more general meaning of "serialization failure".
		// 	https://mariadb.com/kb/en/mariadb-error-codes/
		// 	https://en.wikipedia.org/wiki/SQLSTATE
		code = mysql.ERLockDeadlock
		sqlState = mysql.SSLockDeadlock
	default:
		code = mysql.ERUnknownError
	}

	// This uses the given error as a format string, so we have to escape any percentage signs else they'll show up as "%!(MISSING)"
	return mysql.NewSQLError(code, sqlState, strings.Replace(err.Error(), `%`, `%%`, -1))
}

// UnwrapError removes any wrapping errors (e.g. WrappedInsertError) around the specified error and
// returns the first non-wrapped error type.
func UnwrapError(err error) error {
	switch wrappedError := err.(type) {
	case WrappedInsertError:
		return UnwrapError(wrappedError.Cause)
	case WrappedTypeConversionError:
		return UnwrapError(wrappedError.Err)
	default:
		return err
	}
}

type UniqueKeyError struct {
	keyStr   string
	IsPK     bool
	Existing Row
}

func NewUniqueKeyErr(keyStr string, isPK bool, existing Row) error {
	ue := UniqueKeyError{
		keyStr:   keyStr,
		IsPK:     isPK,
		Existing: existing,
	}

	if isPK {
		return ErrPrimaryKeyViolation.Wrap(ue)
	} else {
		return ErrUniqueKeyViolation.Wrap(ue)
	}
}

func (ue UniqueKeyError) Error() string {
	return fmt.Sprintf("%s", ue.keyStr)
}

type WrappedInsertError struct {
	OffendingRow Row
	Cause        error
}

func NewWrappedInsertError(r Row, err error) WrappedInsertError {
	return WrappedInsertError{
		OffendingRow: r,
		Cause:        err,
	}
}

func (w WrappedInsertError) Error() string {
	return w.Cause.Error()
}

// IgnorableError is used propagate information about an error that needs to be ignored and does not interfere with
// any update accumulators
type IgnorableError struct {
	OffendingRow Row
}

func NewIgnorableError(row Row) IgnorableError {
	return IgnorableError{OffendingRow: row}
}

func (e IgnorableError) Error() string {
	return "An ignorable error should never be printed"
}

type WrappedTypeConversionError struct {
	OffendingVal interface{}
	OffendingIdx int
	Err          error
}

func NewWrappedTypeConversionError(offendingVal interface{}, idx int, err error) WrappedTypeConversionError {
	return WrappedTypeConversionError{OffendingVal: offendingVal, OffendingIdx: idx, Err: err}
}

func (w WrappedTypeConversionError) Error() string {
	return w.Err.Error()
}<|MERGE_RESOLUTION|>--- conflicted
+++ resolved
@@ -543,12 +543,9 @@
 	// ErrDiffSRIDs is thrown when comparing two spatial types that have different SRIDs when they should be the same
 	ErrDiffSRIDs = errors.NewKind("binary geometry function %s given two geometries of different srids: %v and %v, which should have been identical")
 
-<<<<<<< HEAD
-=======
 	// ErrUnsupportedSRID is thrown for spatial functions over unsupported SRIDs
 	ErrUnsupportedSRID = errors.NewKind("SRID %v has not been implemented for geographic spatial reference systems.")
 
->>>>>>> d3a4c1d5
 	// ErrUnsupportedGISType is thrown when attempting to convert an unsupported geospatial value to a geometry struct
 	ErrUnsupportedGISType = errors.NewKind("unsupported geospatial type: %s from value: 0x%s")
 
