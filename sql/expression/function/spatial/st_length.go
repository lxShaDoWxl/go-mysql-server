--- conflicted
+++ resolved
@@ -67,13 +67,8 @@
 	return NewSTLength(children...)
 }
 
-<<<<<<< HEAD
-// calculateLength sums up the line segements formed from a LineString
+// calculateLength sums up the line segments formed from a LineString
 func calculateLength(l types.LineString) float64 {
-=======
-// calculateLength sums up the line segments formed from a LineString
-func calculateLength(l sql.LineString) float64 {
->>>>>>> 74f8047b
 	var length float64
 	for i := 0; i < len(l.Points)-1; i++ {
 		p1 := l.Points[i]
