// Copyright 2020-2022 Dolthub, Inc.
//
// Licensed under the Apache License, Version 2.0 (the "License");
// you may not use this file except in compliance with the License.
// You may obtain a copy of the License at
//
//     http://www.apache.org/licenses/LICENSE-2.0
//
// Unless required by applicable law or agreed to in writing, software
// distributed under the License is distributed on an "AS IS" BASIS,
// WITHOUT WARRANTIES OR CONDITIONS OF ANY KIND, either express or implied.
// See the License for the specific language governing permissions and
// limitations under the License.

package information_schema

import (
	"bytes"
	"fmt"
	"io"
	"sort"
	"strings"
	"time"

	"github.com/dolthub/go-mysql-server/sql/types"
	"github.com/dolthub/vitess/go/sqltypes"
	"github.com/dolthub/vitess/go/vt/sqlparser"

	. "github.com/dolthub/go-mysql-server/sql"
	"github.com/dolthub/go-mysql-server/sql/mysql_db"
	"github.com/dolthub/go-mysql-server/sql/parse"
	"github.com/dolthub/go-mysql-server/sql/plan"
)

const (
	// AdministrableRoleAuthorizationsTableName is the name of the ADMINISTRABLE_ROLE_AUTHORIZATIONS table.
	AdministrableRoleAuthorizationsTableName = "administrable_role_authorizations"
	// ApplicableRolesTableName is the name of the APPLICABLE_ROLES table.
	ApplicableRolesTableName = "applicable_roles"
	// CharacterSetsTableName is the name of the CHARACTER_SETS table
	CharacterSetsTableName = "character_sets"
	// CheckConstraintsTableName is the name of CHECK_CONSTRAINTS table
	CheckConstraintsTableName = "check_constraints"
	// CollationCharSetApplicabilityTableName is the name of COLLATION_CHARACTER_SET_APPLICABILITY table.
	CollationCharSetApplicabilityTableName = "collation_character_set_applicability"
	// CollationsTableName is the name of the COLLATIONS table.
	CollationsTableName = "collations"
	// ColumnPrivilegesTableName is the name of the COLUMN_PRIVILEGES table.
	ColumnPrivilegesTableName = "column_privileges"
	// ColumnStatisticsTableName is the name of the COLUMN_STATISTICS table.
	ColumnStatisticsTableName = "column_statistics"
	// ColumnsTableName is the name of the COLUMNS table.
	ColumnsTableName = "columns"
	// ColumnsExtensionsTableName is the name of the COLUMN_EXTENSIONS table.
	ColumnsExtensionsTableName = "columns_extensions"
	// EnabledRolesTablesName is the name of the ENABLED_ROLES table.
	EnabledRolesTablesName = "enabled_roles"
	// EnginesTableName is the name of the ENGINES table
	EnginesTableName = "engines"
	// EventsTableName is the name of the EVENTS table.
	EventsTableName = "events"
	// FilesTableName is the name of the FILES table.
	FilesTableName = "files"
	// KeyColumnUsageTableName is the name of the KEY_COLUMN_USAGE table.
	KeyColumnUsageTableName = "key_column_usage"
	// KeywordsTableName is the name of the KEYWORDS table.
	KeywordsTableName = "keywords"
	// OptimizerTraceTableName is the name of the OPTIMIZER_TRACE table.
	OptimizerTraceTableName = "optimizer_trace"
	// ParametersTableName is the name of the PARAMETERS table.
	ParametersTableName = "parameters"
	// PartitionsTableName is the name of the PARTITIONS table
	PartitionsTableName = "partitions"
	// PluginsTableName is the name of the PLUGINS table.
	PluginsTableName = "plugins"
	// ProcessListTableName is the name of the PROCESSLIST table
	ProcessListTableName = "processlist"
	// ProfilingTableName is the name of the PROFILING table.
	ProfilingTableName = "profiling"
	// ReferentialConstraintsTableName is the name of the TABLE_CONSTRAINTS table.
	ReferentialConstraintsTableName = "referential_constraints"
	// ResourceGroupsTableName is the name of the RESOURCE_GROUPS table.
	ResourceGroupsTableName = "resource_groups"
	// RoleColumnGrantsTableName is the name of the ROLE_COLUMNS_GRANTS table.
	RoleColumnGrantsTableName = "role_column_grants"
	// RoleRoutineGrantsTableName is the name of the ROLE_ROUTINE_GRANTS table.
	RoleRoutineGrantsTableName = "role_routine_grants"
	// RoleTableGrantsTableName is the name of the ROLE_TABLE_GRANTS table.
	RoleTableGrantsTableName = "role_table_grants"
	// RoutinesTableName is the name of the ROUTINES table.
	RoutinesTableName = "routines"
	// SchemaPrivilegesTableName is the name of the SCHEMA_PRIVILEGES table.
	SchemaPrivilegesTableName = "schema_privileges"
	// SchemataTableName is the name of the SCHEMATA table.
	SchemataTableName = "schemata"
	// SchemataExtensionsTableName is the name of the SCHEMATA_EXTENSIONS table.
	SchemataExtensionsTableName = "schemata_extensions"
	// StGeometryColumnsTableName is the name of the ST_GEOMETRY_COLUMNS table.
	StGeometryColumnsTableName = "st_geometry_columns"
	// StSpatialReferenceSystemsTableName is the name of the ST_SPATIAL_REFERENCE_SYSTEMS table.
	StSpatialReferenceSystemsTableName = "st_spatial_reference_systems"
	// StUnitsOfMeasureTableName is the name of the ST_UNITS_OF_MEASURE
	StUnitsOfMeasureTableName = "st_units_of_measure"
	// StatisticsTableName is the name of the STATISTICS table.
	StatisticsTableName = "statistics"
	// TableConstraintsTableName is the name of the TABLE_CONSTRAINTS table.
	TableConstraintsTableName = "table_constraints"
	// TableConstraintsExtensionsTableName is the name of the TABLE_CONSTRAINTS_EXTENSIONS table.
	TableConstraintsExtensionsTableName = "table_constraints_extensions"
	// TablePrivilegesTableName is the name of the TABLE_PRIVILEGES table.
	TablePrivilegesTableName = "table_privileges"
	// TablesTableName is the name of the TABLES table.
	TablesTableName = "tables"
	// TablesExtensionsTableName is the name of TABLE_EXTENSIONS table.
	TablesExtensionsTableName = "tables_extensions"
	// TablespacesTableName is the names of the TABLESPACES table.
	TablespacesTableName = "tablespaces"
	// TablespacesExtensionsTableName is the name of the TABLESPACES_EXTENSIONS table.
	TablespacesExtensionsTableName = "tablespaces_extensions"
	// TriggersTableName is the name of the TRIGGERS table.
	TriggersTableName = "triggers"
	// UserAttributesTableName is the name of the USER_ATTRIBUTES table.
	UserAttributesTableName = "user_attributes"
	// UserPrivilegesTableName is the name of the USER_PRIVILEGES table
	UserPrivilegesTableName = "user_privileges"
	// ViewRoutineUsageTableName is the name of VIEW_ROUTINE_USAGE table.
	ViewRoutineUsageTableName = "view_routine_usage"
	// ViewTableUsageTableName is the name of the VIEW_TABLE_USAGE table.
	ViewTableUsageTableName = "view_table_usage"
	// ViewsTableName is the name of the VIEWS table.
	ViewsTableName = "views"
)

var sqlModeSetType = types.MustCreateSetType([]string{
	"REAL_AS_FLOAT", "PIPES_AS_CONCAT", "ANSI_QUOTES", "IGNORE_SPACE", "NOT_USED", "ONLY_FULL_GROUP_BY",
	"NO_UNSIGNED_SUBTRACTION", "NO_DIR_IN_CREATE", "NOT_USED_9", "NOT_USED_10", "NOT_USED_11", "NOT_USED_12",
	"NOT_USED_13", "NOT_USED_14", "NOT_USED_15", "NOT_USED_16", "NOT_USED_17", "NOT_USED_18", "ANSI",
	"NO_AUTO_VALUE_ON_ZERO", "NO_BACKSLASH_ESCAPES", "STRICT_TRANS_TABLES", "STRICT_ALL_TABLES", "NO_ZERO_IN_DATE",
	"NO_ZERO_DATE", "ALLOW_INVALID_DATES", "ERROR_FOR_DIVISION_BY_ZERO", "TRADITIONAL", "NOT_USED_29",
	"HIGH_NOT_PRECEDENCE", "NO_ENGINE_SUBSTITUTION", "PAD_CHAR_TO_FULL_LENGTH", "TIME_TRUNCATE_FRACTIONAL"}, Collation_Default)

var _ Database = (*informationSchemaDatabase)(nil)

type informationSchemaDatabase struct {
	name   string
	tables map[string]Table
}

type informationSchemaTable struct {
	name    string
	schema  Schema
	catalog Catalog
	reader  func(*Context, Catalog) (RowIter, error)
}

type informationSchemaPartition struct {
	key []byte
}

type informationSchemaPartitionIter struct {
	informationSchemaPartition
	pos int
}

var (
	_ Database      = (*informationSchemaDatabase)(nil)
	_ Table         = (*informationSchemaTable)(nil)
	_ Partition     = (*informationSchemaPartition)(nil)
	_ PartitionIter = (*informationSchemaPartitionIter)(nil)
)

var administrableRoleAuthorizationsSchema = Schema{
	{Name: "USER", Type: types.MustCreateStringWithDefaults(sqltypes.VarChar, 97), Default: nil, Nullable: true, Source: AdministrableRoleAuthorizationsTableName},
	{Name: "HOST", Type: types.MustCreateStringWithDefaults(sqltypes.VarChar, 256), Default: nil, Nullable: true, Source: AdministrableRoleAuthorizationsTableName},
	{Name: "GRANTEE", Type: types.MustCreateStringWithDefaults(sqltypes.VarChar, 97), Default: nil, Nullable: true, Source: AdministrableRoleAuthorizationsTableName},
	{Name: "GRANTEE_HOST", Type: types.MustCreateStringWithDefaults(sqltypes.VarChar, 256), Default: nil, Nullable: true, Source: AdministrableRoleAuthorizationsTableName},
	{Name: "ROLE_NAME", Type: types.MustCreateStringWithDefaults(sqltypes.VarChar, 255), Default: nil, Nullable: true, Source: AdministrableRoleAuthorizationsTableName},
	{Name: "ROLE_HOST", Type: types.MustCreateStringWithDefaults(sqltypes.VarChar, 256), Default: nil, Nullable: true, Source: AdministrableRoleAuthorizationsTableName},
	{Name: "IS_GRANTABLE", Type: types.MustCreateStringWithDefaults(sqltypes.VarChar, 3), Default: parse.MustStringToColumnDefaultValue(NewEmptyContext(), `""`, types.LongText, false), Nullable: false, Source: AdministrableRoleAuthorizationsTableName},
	{Name: "IS_DEFAULT", Type: types.MustCreateStringWithDefaults(sqltypes.VarChar, 3), Default: nil, Nullable: true, Source: AdministrableRoleAuthorizationsTableName},
	{Name: "IS_MANDATORY", Type: types.MustCreateStringWithDefaults(sqltypes.VarChar, 3), Default: parse.MustStringToColumnDefaultValue(NewEmptyContext(), `""`, types.LongText, false), Nullable: false, Source: AdministrableRoleAuthorizationsTableName},
}

var applicableRolesSchema = Schema{
	{Name: "USER", Type: types.MustCreateStringWithDefaults(sqltypes.VarChar, 97), Default: nil, Nullable: true, Source: ApplicableRolesTableName},
	{Name: "HOST", Type: types.MustCreateStringWithDefaults(sqltypes.VarChar, 256), Default: nil, Nullable: true, Source: ApplicableRolesTableName},
	{Name: "GRANTEE", Type: types.MustCreateStringWithDefaults(sqltypes.VarChar, 97), Default: nil, Nullable: true, Source: ApplicableRolesTableName},
	{Name: "GRANTEE_HOST", Type: types.MustCreateStringWithDefaults(sqltypes.VarChar, 256), Default: nil, Nullable: true, Source: ApplicableRolesTableName},
	{Name: "ROLE_NAME", Type: types.MustCreateStringWithDefaults(sqltypes.VarChar, 255), Default: nil, Nullable: true, Source: ApplicableRolesTableName},
	{Name: "ROLE_HOST", Type: types.MustCreateStringWithDefaults(sqltypes.VarChar, 256), Default: nil, Nullable: true, Source: ApplicableRolesTableName},
	{Name: "IS_GRANTABLE", Type: types.MustCreateStringWithDefaults(sqltypes.VarChar, 3), Default: parse.MustStringToColumnDefaultValue(NewEmptyContext(), `""`, types.LongText, false), Nullable: false, Source: ApplicableRolesTableName},
	{Name: "IS_DEFAULT", Type: types.MustCreateStringWithDefaults(sqltypes.VarChar, 3), Default: nil, Nullable: true, Source: ApplicableRolesTableName},
	{Name: "IS_MANDATORY", Type: types.MustCreateStringWithDefaults(sqltypes.VarChar, 3), Default: parse.MustStringToColumnDefaultValue(NewEmptyContext(), `""`, types.LongText, false), Nullable: false, Source: ApplicableRolesTableName},
}

var characterSetsSchema = Schema{
	{Name: "CHARACTER_SET_NAME", Type: types.MustCreateStringWithDefaults(sqltypes.VarChar, 64), Default: nil, Nullable: false, Source: CharacterSetsTableName},
	{Name: "DEFAULT_COLLATE_NAME", Type: types.MustCreateStringWithDefaults(sqltypes.VarChar, 64), Default: nil, Nullable: false, Source: CharacterSetsTableName},
	{Name: "DESCRIPTION", Type: types.MustCreateStringWithDefaults(sqltypes.VarChar, 2048), Default: nil, Nullable: false, Source: CharacterSetsTableName},
	{Name: "MAXLEN", Type: types.Uint32, Default: nil, Nullable: false, Source: CharacterSetsTableName},
}

var checkConstraintsSchema = Schema{
	{Name: "CONSTRAINT_CATALOG", Type: types.MustCreateStringWithDefaults(sqltypes.VarChar, 64), Default: nil, Nullable: true, Source: CheckConstraintsTableName},
	{Name: "CONSTRAINT_SCHEMA", Type: types.MustCreateStringWithDefaults(sqltypes.VarChar, 64), Default: nil, Nullable: true, Source: CheckConstraintsTableName},
	{Name: "CONSTRAINT_NAME", Type: types.MustCreateStringWithDefaults(sqltypes.VarChar, 64), Default: nil, Nullable: false, Source: CheckConstraintsTableName},
	{Name: "CHECK_CLAUSE", Type: types.LongText, Default: nil, Nullable: false, Source: CheckConstraintsTableName},
}

var collationCharacterSetApplicabilitySchema = Schema{
	{Name: "COLLATION_NAME", Type: types.MustCreateStringWithDefaults(sqltypes.VarChar, 64), Default: nil, Nullable: false, Source: CollationCharSetApplicabilityTableName},
	{Name: "CHARACTER_SET_NAME", Type: types.MustCreateStringWithDefaults(sqltypes.VarChar, 64), Default: nil, Nullable: false, Source: CollationCharSetApplicabilityTableName},
}

var collationsSchema = Schema{
	{Name: "COLLATION_NAME", Type: types.MustCreateStringWithDefaults(sqltypes.VarChar, 64), Default: nil, Nullable: false, Source: CollationsTableName},
	{Name: "CHARACTER_SET_NAME", Type: types.MustCreateStringWithDefaults(sqltypes.VarChar, 64), Default: nil, Nullable: false, Source: CollationsTableName},
	{Name: "ID", Type: types.Uint64, Default: parse.MustStringToColumnDefaultValue(NewEmptyContext(), "0", types.Uint64, false), Nullable: false, Source: CollationsTableName},
	{Name: "IS_DEFAULT", Type: types.MustCreateStringWithDefaults(sqltypes.VarChar, 3), Default: parse.MustStringToColumnDefaultValue(NewEmptyContext(), `""`, types.LongText, false), Nullable: false, Source: CollationsTableName},
	{Name: "IS_COMPILED", Type: types.MustCreateStringWithDefaults(sqltypes.VarChar, 3), Default: parse.MustStringToColumnDefaultValue(NewEmptyContext(), `""`, types.LongText, false), Nullable: true, Source: CollationsTableName},
	{Name: "SORTLEN", Type: types.Uint32, Default: nil, Nullable: false, Source: CollationsTableName},
	{Name: "PAD_ATTRIBUTE", Type: types.MustCreateEnumType([]string{"PAD SPACE", "NO PAD"}, Collation_Default), Default: nil, Nullable: false, Source: CollationsTableName},
}

var columnPrivilegesSchema = Schema{
	{Name: "GRANTEE", Type: types.MustCreateStringWithDefaults(sqltypes.VarChar, 292), Default: parse.MustStringToColumnDefaultValue(NewEmptyContext(), `""`, types.LongText, false), Nullable: false, Source: ColumnPrivilegesTableName},
	{Name: "TABLE_CATALOG", Type: types.MustCreateStringWithDefaults(sqltypes.VarChar, 512), Default: parse.MustStringToColumnDefaultValue(NewEmptyContext(), `""`, types.LongText, false), Nullable: false, Source: ColumnPrivilegesTableName},
	{Name: "TABLE_SCHEMA", Type: types.MustCreateStringWithDefaults(sqltypes.VarChar, 64), Default: parse.MustStringToColumnDefaultValue(NewEmptyContext(), `""`, types.LongText, false), Nullable: false, Source: ColumnPrivilegesTableName},
	{Name: "TABLE_NAME", Type: types.MustCreateStringWithDefaults(sqltypes.VarChar, 64), Default: parse.MustStringToColumnDefaultValue(NewEmptyContext(), `""`, types.LongText, false), Nullable: false, Source: ColumnPrivilegesTableName},
	{Name: "COLUMN_NAME", Type: types.MustCreateStringWithDefaults(sqltypes.VarChar, 64), Default: parse.MustStringToColumnDefaultValue(NewEmptyContext(), `""`, types.LongText, false), Nullable: false, Source: ColumnPrivilegesTableName},
	{Name: "PRIVILEGE_TYPE", Type: types.MustCreateStringWithDefaults(sqltypes.VarChar, 64), Default: parse.MustStringToColumnDefaultValue(NewEmptyContext(), `""`, types.LongText, false), Nullable: false, Source: ColumnPrivilegesTableName},
	{Name: "IS_GRANTABLE", Type: types.MustCreateStringWithDefaults(sqltypes.VarChar, 3), Default: parse.MustStringToColumnDefaultValue(NewEmptyContext(), `""`, types.LongText, false), Nullable: false, Source: ColumnPrivilegesTableName},
}

var columnStatisticsSchema = Schema{
	{Name: "SCHEMA_NAME", Type: types.MustCreateStringWithDefaults(sqltypes.VarChar, 64), Default: nil, Nullable: false, Source: ColumnStatisticsTableName},
	{Name: "TABLE_NAME", Type: types.MustCreateStringWithDefaults(sqltypes.VarChar, 64), Default: nil, Nullable: false, Source: ColumnStatisticsTableName},
	{Name: "COLUMN_NAME", Type: types.MustCreateStringWithDefaults(sqltypes.VarChar, 64), Default: nil, Nullable: false, Source: ColumnStatisticsTableName},
	{Name: "HISTOGRAM", Type: types.JSON, Default: nil, Nullable: false, Source: ColumnStatisticsTableName},
}

var columnsSchema = Schema{
	{Name: "TABLE_CATALOG", Type: types.MustCreateStringWithDefaults(sqltypes.VarChar, 64), Default: nil, Nullable: true, Source: ColumnsTableName},
	{Name: "TABLE_SCHEMA", Type: types.MustCreateStringWithDefaults(sqltypes.VarChar, 64), Default: nil, Nullable: true, Source: ColumnsTableName},
	{Name: "TABLE_NAME", Type: types.MustCreateStringWithDefaults(sqltypes.VarChar, 64), Default: nil, Nullable: true, Source: ColumnsTableName},
	{Name: "COLUMN_NAME", Type: types.MustCreateStringWithDefaults(sqltypes.VarChar, 64), Default: nil, Nullable: true, Source: ColumnsTableName},
	{Name: "ORDINAL_POSITION", Type: types.Uint32, Default: nil, Nullable: false, Source: ColumnsTableName},
	{Name: "COLUMN_DEFAULT", Type: types.Text, Default: nil, Nullable: true, Source: ColumnsTableName},
	{Name: "IS_NULLABLE", Type: types.MustCreateStringWithDefaults(sqltypes.VarChar, 3), Default: parse.MustStringToColumnDefaultValue(NewEmptyContext(), `""`, types.MustCreateStringWithDefaults(sqltypes.VarChar, 3), false), Nullable: false, Source: ColumnsTableName},
	{Name: "DATA_TYPE", Type: types.LongText, Default: nil, Nullable: true, Source: ColumnsTableName},
	{Name: "CHARACTER_MAXIMUM_LENGTH", Type: types.Int64, Default: nil, Nullable: true, Source: ColumnsTableName},
	{Name: "CHARACTER_OCTET_LENGTH", Type: types.Int64, Default: nil, Nullable: true, Source: ColumnsTableName},
	{Name: "NUMERIC_PRECISION", Type: types.Uint64, Default: nil, Nullable: true, Source: ColumnsTableName},
	{Name: "NUMERIC_SCALE", Type: types.Uint64, Default: nil, Nullable: true, Source: ColumnsTableName},
	{Name: "DATETIME_PRECISION", Type: types.Uint32, Default: nil, Nullable: true, Source: ColumnsTableName},
	{Name: "CHARACTER_SET_NAME", Type: types.MustCreateStringWithDefaults(sqltypes.VarChar, 64), Default: nil, Nullable: true, Source: ColumnsTableName},
	{Name: "COLLATION_NAME", Type: types.MustCreateStringWithDefaults(sqltypes.VarChar, 64), Default: nil, Nullable: true, Source: ColumnsTableName},
	{Name: "COLUMN_TYPE", Type: types.MediumText, Default: nil, Nullable: false, Source: ColumnsTableName},
	{Name: "COLUMN_KEY", Type: types.MustCreateEnumType([]string{"", "PRI", "UNI", "MUL"}, Collation_Default), Default: nil, Nullable: false, Source: ColumnsTableName},
	{Name: "EXTRA", Type: types.MustCreateStringWithDefaults(sqltypes.VarChar, 256), Default: nil, Nullable: true, Source: ColumnsTableName},
	{Name: "PRIVILEGES", Type: types.MustCreateStringWithDefaults(sqltypes.VarChar, 154), Default: nil, Nullable: true, Source: ColumnsTableName},
	{Name: "COLUMN_COMMENT", Type: types.Text, Default: nil, Nullable: false, Source: ColumnsTableName},
	{Name: "GENERATION_EXPRESSION", Type: types.LongText, Default: nil, Nullable: false, Source: ColumnsTableName},
	{Name: "SRS_ID", Type: types.Uint32, Default: nil, Nullable: true, Source: ColumnsTableName},
}

var columnsExtensionsSchema = Schema{
	{Name: "TABLE_CATALOG", Type: types.MustCreateStringWithDefaults(sqltypes.VarChar, 64), Default: nil, Nullable: false, Source: ColumnsExtensionsTableName},
	{Name: "TABLE_SCHEMA", Type: types.MustCreateStringWithDefaults(sqltypes.VarChar, 64), Default: nil, Nullable: false, Source: ColumnsExtensionsTableName},
	{Name: "TABLE_NAME", Type: types.MustCreateStringWithDefaults(sqltypes.VarChar, 64), Default: nil, Nullable: false, Source: ColumnsExtensionsTableName},
	{Name: "COLUMN_NAME", Type: types.MustCreateStringWithDefaults(sqltypes.VarChar, 64), Default: nil, Nullable: true, Source: ColumnsExtensionsTableName},
	{Name: "ENGINE_ATTRIBUTE", Type: types.JSON, Default: nil, Nullable: true, Source: ColumnsExtensionsTableName},
	{Name: "SECONDARY_ENGINE_ATTRIBUTE", Type: types.JSON, Default: nil, Nullable: true, Source: ColumnsExtensionsTableName},
}

var enabledRolesSchema = Schema{
	{Name: "ROLE_NAME", Type: types.MustCreateStringWithDefaults(sqltypes.VarChar, 255), Default: nil, Nullable: true, Source: EnabledRolesTablesName},
	{Name: "ROLE_HOST", Type: types.MustCreateStringWithDefaults(sqltypes.VarChar, 255), Default: nil, Nullable: true, Source: EnabledRolesTablesName},
	{Name: "IS_DEFAULT", Type: types.MustCreateStringWithDefaults(sqltypes.VarChar, 3), Default: nil, Nullable: true, Source: EnabledRolesTablesName},
	{Name: "IS_MANDATORY", Type: types.MustCreateStringWithDefaults(sqltypes.VarChar, 3), Default: parse.MustStringToColumnDefaultValue(NewEmptyContext(), `""`, types.LongText, false), Nullable: false, Source: EnabledRolesTablesName},
}

var enginesSchema = Schema{
	{Name: "ENGINE", Type: types.MustCreateStringWithDefaults(sqltypes.VarChar, 64), Default: parse.MustStringToColumnDefaultValue(NewEmptyContext(), `""`, types.LongText, false), Nullable: false, Source: EnginesTableName},
	{Name: "SUPPORT", Type: types.MustCreateStringWithDefaults(sqltypes.VarChar, 8), Default: parse.MustStringToColumnDefaultValue(NewEmptyContext(), `""`, types.LongText, false), Nullable: false, Source: EnginesTableName},
	{Name: "COMMENT", Type: types.MustCreateStringWithDefaults(sqltypes.VarChar, 80), Default: parse.MustStringToColumnDefaultValue(NewEmptyContext(), `""`, types.LongText, false), Nullable: false, Source: EnginesTableName},
	{Name: "TRANSACTIONS", Type: types.MustCreateStringWithDefaults(sqltypes.VarChar, 3), Default: parse.MustStringToColumnDefaultValue(NewEmptyContext(), `""`, types.LongText, false), Nullable: true, Source: EnginesTableName},
	{Name: "XA", Type: types.MustCreateStringWithDefaults(sqltypes.VarChar, 3), Default: parse.MustStringToColumnDefaultValue(NewEmptyContext(), `""`, types.LongText, false), Nullable: true, Source: EnginesTableName},
	{Name: "SAVEPOINTS", Type: types.MustCreateStringWithDefaults(sqltypes.VarChar, 3), Default: parse.MustStringToColumnDefaultValue(NewEmptyContext(), `""`, types.LongText, false), Nullable: true, Source: EnginesTableName},
}

var eventsSchema = Schema{
	{Name: "EVENT_CATALOG", Type: types.MustCreateStringWithDefaults(sqltypes.VarChar, 64), Default: nil, Nullable: true, Source: EventsTableName},
	{Name: "EVENT_SCHEMA", Type: types.MustCreateStringWithDefaults(sqltypes.VarChar, 64), Default: nil, Nullable: true, Source: EventsTableName},
	{Name: "EVENT_NAME", Type: types.MustCreateStringWithDefaults(sqltypes.VarChar, 64), Default: nil, Nullable: false, Source: EventsTableName},
	{Name: "DEFINER", Type: types.MustCreateStringWithDefaults(sqltypes.VarChar, 288), Default: nil, Nullable: false, Source: EventsTableName},
	{Name: "TIME_ZONE", Type: types.MustCreateStringWithDefaults(sqltypes.VarChar, 64), Default: nil, Nullable: false, Source: EventsTableName},
	{Name: "EVENT_BODY", Type: types.MustCreateStringWithDefaults(sqltypes.VarChar, 3), Default: parse.MustStringToColumnDefaultValue(NewEmptyContext(), `""`, types.LongText, false), Nullable: false, Source: EventsTableName},
	{Name: "EVENT_DEFINITION", Type: types.LongText, Default: nil, Nullable: false, Source: EventsTableName},
	{Name: "EVENT_TYPE", Type: types.MustCreateStringWithDefaults(sqltypes.VarChar, 9), Default: parse.MustStringToColumnDefaultValue(NewEmptyContext(), `""`, types.LongText, false), Nullable: false, Source: EventsTableName},
	{Name: "EXECUTE_AT", Type: types.Datetime, Default: nil, Nullable: true, Source: EventsTableName},
	{Name: "INTERVAL_VALUE", Type: types.MustCreateStringWithDefaults(sqltypes.VarChar, 256), Default: nil, Nullable: true, Source: EventsTableName},
	{Name: "INTERVAL_FIELD", Type: types.MustCreateEnumType([]string{
		"YEAR", "QUARTER", "MONTH", "DAY", "HOUR", "MINUTE", "WEEK", "SECOND", "MICROSECOND", "YEAR_MONTH",
		"DAY_HOUR", "DAY_MINUTE", "DAY_SECOND", "HOUR_MINUTE", "HOUR_SECOND", "MINUTE_SECOND",
		"DAY_MICROSECOND", "HOUR_MICROSECOND", "MINUTE_MICROSECOND", "SECOND_MICROSECOND"}, Collation_Default), Default: nil, Nullable: true, Source: EventsTableName},
	{Name: "SQL_MODE", Type: sqlModeSetType, Default: nil, Nullable: false, Source: EventsTableName},
	{Name: "STARTS", Type: types.Datetime, Default: nil, Nullable: true, Source: EventsTableName},
	{Name: "ENDS", Type: types.Datetime, Default: nil, Nullable: true, Source: EventsTableName},
	{Name: "STATUS", Type: types.MustCreateEnumType([]string{"ENABLED", "DISABLED", "SLAVESIDE_DISABLED"}, Collation_Default), Default: nil, Nullable: false, Source: EventsTableName},
	{Name: "ON_COMPLETION", Type: types.MustCreateStringWithDefaults(sqltypes.VarChar, 12), Default: parse.MustStringToColumnDefaultValue(NewEmptyContext(), `""`, types.MustCreateStringWithDefaults(sqltypes.VarChar, 12), false), Nullable: false, Source: EventsTableName},
	{Name: "CREATED", Type: types.Timestamp, Default: nil, Nullable: false, Source: EventsTableName},
	{Name: "LAST_ALTERED", Type: types.Timestamp, Default: nil, Nullable: false, Source: EventsTableName},
	{Name: "LAST_EXECUTED", Type: types.Datetime, Default: nil, Nullable: true, Source: EventsTableName},
	{Name: "EVENT_COMMENT", Type: types.MustCreateStringWithDefaults(sqltypes.VarChar, 2048), Default: nil, Nullable: false, Source: EventsTableName},
	{Name: "ORIGINATOR", Type: types.Uint32, Default: nil, Nullable: false, Source: EventsTableName},
	{Name: "CHARACTER_SET_CLIENT", Type: types.MustCreateStringWithDefaults(sqltypes.VarChar, 64), Default: nil, Nullable: false, Source: EventsTableName},
	{Name: "COLLATION_CONNECTION", Type: types.MustCreateStringWithDefaults(sqltypes.VarChar, 64), Default: nil, Nullable: false, Source: EventsTableName},
	{Name: "DATABASE_COLLATION", Type: types.MustCreateStringWithDefaults(sqltypes.VarChar, 64), Default: nil, Nullable: false, Source: EventsTableName},
}

var filesSchema = Schema{
	{Name: "FILE_ID", Type: types.Int64, Default: nil, Nullable: true, Source: FilesTableName},
	{Name: "FILE_NAME", Type: types.Text, Default: nil, Nullable: true, Source: FilesTableName},
	{Name: "FILE_TYPE", Type: types.MustCreateStringWithDefaults(sqltypes.VarChar, 256), Default: nil, Nullable: true, Source: FilesTableName},
	{Name: "TABLESPACE_NAME", Type: types.MustCreateStringWithDefaults(sqltypes.VarChar, 268), Default: nil, Nullable: true, Source: FilesTableName},
	{Name: "TABLE_CATALOG", Type: types.MustCreateStringWithDefaults(sqltypes.Char, 0), Default: parse.MustStringToColumnDefaultValue(NewEmptyContext(), `""`, types.MustCreateStringWithDefaults(sqltypes.Char, 0), false), Nullable: true, Source: FilesTableName},
	{Name: "TABLE_SCHEMA", Type: types.MustCreateBinary(sqltypes.Binary, 0), Default: nil, Nullable: true, Source: FilesTableName},
	{Name: "TABLE_NAME", Type: types.MustCreateBinary(sqltypes.Binary, 0), Default: nil, Nullable: true, Source: FilesTableName},
	{Name: "LOGFILE_GROUP_NAME", Type: types.MustCreateStringWithDefaults(sqltypes.VarChar, 256), Default: nil, Nullable: true, Source: FilesTableName},
	{Name: "LOGFILE_GROUP_NUMBER", Type: types.Int64, Default: nil, Nullable: true, Source: FilesTableName},
	{Name: "ENGINE", Type: types.MustCreateStringWithDefaults(sqltypes.VarChar, 64), Default: nil, Nullable: true, Source: FilesTableName},
	{Name: "FULLTEXT_KEYS", Type: types.MustCreateBinary(sqltypes.Binary, 0), Default: nil, Nullable: true, Source: FilesTableName},
	{Name: "DELETED_ROWS", Type: types.MustCreateBinary(sqltypes.Binary, 0), Default: nil, Nullable: true, Source: FilesTableName},
	{Name: "UPDATE_COUNT", Type: types.MustCreateBinary(sqltypes.Binary, 0), Default: nil, Nullable: true, Source: FilesTableName},
	{Name: "FREE_EXTENTS", Type: types.Int64, Default: nil, Nullable: true, Source: FilesTableName},
	{Name: "TOTAL_EXTENTS", Type: types.Int64, Default: nil, Nullable: true, Source: FilesTableName},
	{Name: "EXTENT_SIZE", Type: types.Int64, Default: nil, Nullable: true, Source: FilesTableName},
	{Name: "INITIAL_SIZE", Type: types.Int64, Default: nil, Nullable: true, Source: FilesTableName},
	{Name: "MAXIMUM_SIZE", Type: types.Int64, Default: nil, Nullable: true, Source: FilesTableName},
	{Name: "AUTOEXTEND_SIZE", Type: types.Int64, Default: nil, Nullable: true, Source: FilesTableName},
	{Name: "CREATION_TIME", Type: types.MustCreateBinary(sqltypes.Binary, 0), Default: nil, Nullable: true, Source: FilesTableName},
	{Name: "LAST_UPDATE_TIME", Type: types.MustCreateBinary(sqltypes.Binary, 0), Default: nil, Nullable: true, Source: FilesTableName},
	{Name: "LAST_ACCESS_TIME", Type: types.MustCreateBinary(sqltypes.Binary, 0), Default: nil, Nullable: true, Source: FilesTableName},
	{Name: "RECOVER_TIME", Type: types.MustCreateBinary(sqltypes.Binary, 0), Default: nil, Nullable: true, Source: FilesTableName},
	{Name: "TRANSACTION_COUNTER", Type: types.MustCreateBinary(sqltypes.Binary, 0), Default: nil, Nullable: true, Source: FilesTableName},
	{Name: "VERSION", Type: types.Int64, Default: nil, Nullable: true, Source: FilesTableName},
	{Name: "ROW_FORMAT", Type: types.MustCreateStringWithDefaults(sqltypes.VarChar, 256), Default: nil, Nullable: true, Source: FilesTableName},
	{Name: "TABLE_ROWS", Type: types.MustCreateBinary(sqltypes.Binary, 0), Default: nil, Nullable: true, Source: FilesTableName},
	{Name: "AVG_ROW_LENGTH", Type: types.MustCreateBinary(sqltypes.Binary, 0), Default: nil, Nullable: true, Source: FilesTableName},
	{Name: "DATA_LENGTH", Type: types.MustCreateBinary(sqltypes.Binary, 0), Default: nil, Nullable: true, Source: FilesTableName},
	{Name: "MAX_DATA_LENGTH", Type: types.MustCreateBinary(sqltypes.Binary, 0), Default: nil, Nullable: true, Source: FilesTableName},
	{Name: "INDEX_LENGTH", Type: types.MustCreateBinary(sqltypes.Binary, 0), Default: nil, Nullable: true, Source: FilesTableName},
	{Name: "DATA_FREE", Type: types.Int64, Default: nil, Nullable: true, Source: FilesTableName},
	{Name: "CREATE_TIME", Type: types.MustCreateBinary(sqltypes.Binary, 0), Default: nil, Nullable: true, Source: FilesTableName},
	{Name: "UPDATE_TIME", Type: types.MustCreateBinary(sqltypes.Binary, 0), Default: nil, Nullable: true, Source: FilesTableName},
	{Name: "CHECK_TIME", Type: types.MustCreateBinary(sqltypes.Binary, 0), Default: nil, Nullable: true, Source: FilesTableName},
	{Name: "CHECKSUM", Type: types.MustCreateBinary(sqltypes.Binary, 0), Default: nil, Nullable: true, Source: FilesTableName},
	{Name: "STATUS", Type: types.MustCreateStringWithDefaults(sqltypes.VarChar, 256), Default: nil, Nullable: true, Source: FilesTableName},
	{Name: "EXTRA", Type: types.MustCreateStringWithDefaults(sqltypes.VarChar, 256), Default: nil, Nullable: true, Source: FilesTableName},
}

var keyColumnUsageSchema = Schema{
	{Name: "CONSTRAINT_CATALOG", Type: types.MustCreateStringWithDefaults(sqltypes.VarChar, 64), Default: nil, Nullable: true, Source: KeyColumnUsageTableName},
	{Name: "CONSTRAINT_SCHEMA", Type: types.MustCreateStringWithDefaults(sqltypes.VarChar, 64), Default: nil, Nullable: true, Source: KeyColumnUsageTableName},
	{Name: "CONSTRAINT_NAME", Type: types.MustCreateStringWithDefaults(sqltypes.VarChar, 64), Default: nil, Nullable: true, Source: KeyColumnUsageTableName},
	{Name: "TABLE_CATALOG", Type: types.MustCreateStringWithDefaults(sqltypes.VarChar, 64), Default: nil, Nullable: true, Source: KeyColumnUsageTableName},
	{Name: "TABLE_SCHEMA", Type: types.MustCreateStringWithDefaults(sqltypes.VarChar, 64), Default: nil, Nullable: true, Source: KeyColumnUsageTableName},
	{Name: "TABLE_NAME", Type: types.MustCreateStringWithDefaults(sqltypes.VarChar, 64), Default: nil, Nullable: true, Source: KeyColumnUsageTableName},
	{Name: "COLUMN_NAME", Type: types.MustCreateStringWithDefaults(sqltypes.VarChar, 64), Default: nil, Nullable: true, Source: KeyColumnUsageTableName},
	{Name: "ORDINAL_POSITION", Type: types.Uint32, Default: parse.MustStringToColumnDefaultValue(NewEmptyContext(), "0", types.Uint32, false), Nullable: false, Source: KeyColumnUsageTableName},
	{Name: "POSITION_IN_UNIQUE_CONSTRAINT", Type: types.Uint32, Default: nil, Nullable: true, Source: KeyColumnUsageTableName},
	{Name: "REFERENCED_TABLE_SCHEMA", Type: types.MustCreateStringWithDefaults(sqltypes.VarChar, 64), Default: nil, Nullable: true, Source: KeyColumnUsageTableName},
	{Name: "REFERENCED_TABLE_NAME", Type: types.MustCreateStringWithDefaults(sqltypes.VarChar, 64), Default: nil, Nullable: true, Source: KeyColumnUsageTableName},
	{Name: "REFERENCED_COLUMN_NAME", Type: types.MustCreateStringWithDefaults(sqltypes.VarChar, 64), Default: nil, Nullable: true, Source: KeyColumnUsageTableName},
}

var keywordsSchema = Schema{
	{Name: "WORD", Type: types.MustCreateStringWithDefaults(sqltypes.VarChar, 128), Default: nil, Nullable: true, Source: KeywordsTableName},
	{Name: "RESERVED", Type: types.Int32, Default: nil, Nullable: true, Source: KeywordsTableName},
}

var optimizerTraceSchema = Schema{
	{Name: "QUERY", Type: types.MustCreateStringWithDefaults(sqltypes.VarChar, 65535), Default: nil, Nullable: false, Source: OptimizerTraceTableName},
	{Name: "TRACE", Type: types.MustCreateStringWithDefaults(sqltypes.VarChar, 65535), Default: nil, Nullable: false, Source: OptimizerTraceTableName},
	{Name: "MISSING_BYTES_BEYOND_MAX_MEM_SIZE", Type: types.Int32, Default: nil, Nullable: false, Source: OptimizerTraceTableName},
	{Name: "INSUFFICIENT_PRIVILEGES", Type: types.MustCreateBitType(1), Default: nil, Nullable: false, Source: OptimizerTraceTableName},
}

var parametersSchema = Schema{
	{Name: "SPECIFIC_CATALOG", Type: types.MustCreateStringWithDefaults(sqltypes.VarChar, 64), Default: nil, Nullable: true, Source: ParametersTableName},
	{Name: "SPECIFIC_SCHEMA", Type: types.MustCreateStringWithDefaults(sqltypes.VarChar, 64), Default: nil, Nullable: true, Source: ParametersTableName},
	{Name: "SPECIFIC_NAME", Type: types.MustCreateStringWithDefaults(sqltypes.VarChar, 64), Default: nil, Nullable: false, Source: ParametersTableName},
	{Name: "ORDINAL_POSITION", Type: types.Uint64, Default: parse.MustStringToColumnDefaultValue(NewEmptyContext(), "0", types.Uint64, false), Nullable: false, Source: ParametersTableName},
	{Name: "PARAMETER_MODE", Type: types.MustCreateStringWithDefaults(sqltypes.VarChar, 5), Default: nil, Nullable: true, Source: ParametersTableName},
	{Name: "PARAMETER_NAME", Type: types.MustCreateStringWithDefaults(sqltypes.VarChar, 64), Default: nil, Nullable: true, Source: ParametersTableName},
	{Name: "DATA_TYPE", Type: types.LongText, Default: nil, Nullable: true, Source: ParametersTableName},
	{Name: "CHARACTER_MAXIMUM_LENGTH", Type: types.Int64, Default: nil, Nullable: true, Source: ParametersTableName},
	{Name: "CHARACTER_OCTET_LENGTH", Type: types.Int64, Default: nil, Nullable: true, Source: ParametersTableName},
	{Name: "NUMERIC_PRECISION", Type: types.Uint32, Default: nil, Nullable: true, Source: ParametersTableName},
	{Name: "NUMERIC_SCALE", Type: types.Int64, Default: nil, Nullable: true, Source: ParametersTableName},
	{Name: "CHARACTER_SET_NAME", Type: types.MustCreateStringWithDefaults(sqltypes.VarChar, 64), Default: nil, Nullable: true, Source: ParametersTableName},
	{Name: "COLLATION_NAME", Type: types.MustCreateStringWithDefaults(sqltypes.VarChar, 64), Default: nil, Nullable: true, Source: ParametersTableName},
	{Name: "DTD_IDENTIFIER", Type: types.MediumText, Default: nil, Nullable: false, Source: ParametersTableName},
	{Name: "RESOURCE_GROUP_TYPE", Type: types.MustCreateEnumType([]string{"FUNCTION", "PROCEDURE"}, Collation_Default), Default: nil, Nullable: false, Source: ParametersTableName},
}

var partitionsSchema = Schema{
	{Name: "TABLE_CATALOG", Type: types.MustCreateStringWithDefaults(sqltypes.VarChar, 64), Default: nil, Nullable: true, Source: PartitionsTableName},
	{Name: "TABLE_SCHEMA", Type: types.MustCreateStringWithDefaults(sqltypes.VarChar, 64), Default: nil, Nullable: true, Source: PartitionsTableName},
	{Name: "TABLE_NAME", Type: types.MustCreateStringWithDefaults(sqltypes.VarChar, 64), Default: nil, Nullable: false, Source: PartitionsTableName},
	{Name: "PARTITION_NAME", Type: types.MustCreateStringWithDefaults(sqltypes.VarChar, 64), Default: nil, Nullable: true, Source: PartitionsTableName},
	{Name: "SUBPARTITION_NAME", Type: types.MustCreateStringWithDefaults(sqltypes.VarChar, 64), Default: nil, Nullable: true, Source: PartitionsTableName},
	{Name: "PARTITION_ORDINAL_POSITION", Type: types.Uint32, Default: nil, Nullable: true, Source: PartitionsTableName},
	{Name: "SUBPARTITION_ORDINAL_POSITION", Type: types.Uint32, Default: nil, Nullable: true, Source: PartitionsTableName},
	{Name: "PARTITION_METHOD", Type: types.MustCreateStringWithDefaults(sqltypes.VarChar, 13), Default: nil, Nullable: true, Source: PartitionsTableName},
	{Name: "SUBPARTITION_METHOD", Type: types.MustCreateStringWithDefaults(sqltypes.VarChar, 13), Default: nil, Nullable: true, Source: PartitionsTableName},
	{Name: "PARTITION_EXPRESSION", Type: types.MustCreateStringWithDefaults(sqltypes.VarChar, 2048), Default: nil, Nullable: true, Source: PartitionsTableName},
	{Name: "SUBPARTITION_EXPRESSION", Type: types.MustCreateStringWithDefaults(sqltypes.VarChar, 2048), Default: nil, Nullable: true, Source: PartitionsTableName},
	{Name: "PARTITION_DESCRIPTION", Type: types.Text, Default: nil, Nullable: true, Source: PartitionsTableName},
	{Name: "TABLE_ROWS", Type: types.Uint64, Default: nil, Nullable: true, Source: PartitionsTableName},
	{Name: "AVG_ROW_LENGTH", Type: types.Uint64, Default: nil, Nullable: true, Source: PartitionsTableName},
	{Name: "DATA_LENGTH", Type: types.Uint64, Default: nil, Nullable: true, Source: PartitionsTableName},
	{Name: "MAX_DATA_LENGTH", Type: types.Uint64, Default: nil, Nullable: true, Source: PartitionsTableName},
	{Name: "INDEX_LENGTH", Type: types.Uint64, Default: nil, Nullable: true, Source: PartitionsTableName},
	{Name: "DATA_FREE", Type: types.Uint64, Default: nil, Nullable: true, Source: PartitionsTableName},
	{Name: "CREATE_TIME", Type: types.Timestamp, Default: nil, Nullable: false, Source: PartitionsTableName},
	{Name: "UPDATE_TIME", Type: types.Datetime, Default: nil, Nullable: true, Source: PartitionsTableName},
	{Name: "CHECK_TIME", Type: types.Datetime, Default: nil, Nullable: true, Source: PartitionsTableName},
	{Name: "CHECKSUM", Type: types.Int64, Default: nil, Nullable: true, Source: PartitionsTableName},
	{Name: "PARTITION_COMMENT", Type: types.Text, Default: nil, Nullable: false, Source: PartitionsTableName},
	{Name: "NODEGROUP", Type: types.MustCreateStringWithDefaults(sqltypes.VarChar, 256), Default: nil, Nullable: true, Source: PartitionsTableName},
	{Name: "TABLESPACE_NAME", Type: types.MustCreateStringWithDefaults(sqltypes.VarChar, 268), Default: nil, Nullable: true, Source: PartitionsTableName},
}

var pluginsSchema = Schema{
	{Name: "PLUGIN_NAME", Type: types.MustCreateStringWithDefaults(sqltypes.VarChar, 64), Default: nil, Nullable: false, Source: PluginsTableName},
	{Name: "PLUGIN_VERSION", Type: types.MustCreateStringWithDefaults(sqltypes.VarChar, 20), Default: nil, Nullable: false, Source: PluginsTableName},
	{Name: "PLUGIN_STATUS", Type: types.MustCreateStringWithDefaults(sqltypes.VarChar, 10), Default: nil, Nullable: false, Source: PluginsTableName},
	{Name: "PLUGIN_TYPE", Type: types.MustCreateStringWithDefaults(sqltypes.VarChar, 80), Default: nil, Nullable: false, Source: PluginsTableName},
	{Name: "PLUGIN_TYPE_VERSION", Type: types.MustCreateStringWithDefaults(sqltypes.VarChar, 20), Default: nil, Nullable: false, Source: PluginsTableName},
	{Name: "PLUGIN_LIBRARY", Type: types.MustCreateStringWithDefaults(sqltypes.VarChar, 64), Default: nil, Nullable: true, Source: PluginsTableName},
	{Name: "PLUGIN_LIBRARY_VERSION", Type: types.MustCreateStringWithDefaults(sqltypes.VarChar, 20), Default: nil, Nullable: true, Source: PluginsTableName},
	{Name: "PLUGIN_AUTHOR", Type: types.MustCreateStringWithDefaults(sqltypes.VarChar, 64), Default: nil, Nullable: true, Source: PluginsTableName},
	{Name: "PLUGIN_DESCRIPTION", Type: types.MustCreateStringWithDefaults(sqltypes.VarChar, 65535), Default: nil, Nullable: true, Source: PluginsTableName},
	{Name: "PLUGIN_LICENSE", Type: types.MustCreateStringWithDefaults(sqltypes.VarChar, 80), Default: nil, Nullable: true, Source: PluginsTableName},
	{Name: "LOAD_OPTION", Type: types.MustCreateStringWithDefaults(sqltypes.VarChar, 64), Default: nil, Nullable: false, Source: PluginsTableName},
}

var processListSchema = Schema{
	{Name: "ID", Type: types.Uint64, Default: nil, Nullable: false, Source: ProcessListTableName},
	{Name: "USER", Type: types.MustCreateStringWithDefaults(sqltypes.VarChar, 32), Default: nil, Nullable: false, Source: ProcessListTableName},
	{Name: "HOST", Type: types.MustCreateStringWithDefaults(sqltypes.VarChar, 261), Default: nil, Nullable: false, Source: ProcessListTableName},
	{Name: "DB", Type: types.MustCreateStringWithDefaults(sqltypes.VarChar, 64), Default: nil, Nullable: true, Source: ProcessListTableName},
	{Name: "COMMAND", Type: types.MustCreateStringWithDefaults(sqltypes.VarChar, 16), Default: nil, Nullable: false, Source: ProcessListTableName},
	{Name: "TIME", Type: types.Int32, Default: nil, Nullable: false, Source: ProcessListTableName},
	{Name: "STATE", Type: types.MustCreateStringWithDefaults(sqltypes.VarChar, 64), Default: nil, Nullable: true, Source: ProcessListTableName},
	{Name: "INFO", Type: types.MustCreateStringWithDefaults(sqltypes.VarChar, 65535), Default: nil, Nullable: true, Source: ProcessListTableName},
}

var profilingSchema = Schema{
	{Name: "QUERY_ID", Type: types.Int32, Default: nil, Nullable: false, Source: ProfilingTableName},
	{Name: "SEQ", Type: types.Int32, Default: nil, Nullable: false, Source: ProfilingTableName},
	{Name: "STATE", Type: types.MustCreateStringWithDefaults(sqltypes.VarChar, 30), Default: nil, Nullable: false, Source: ProfilingTableName},
	{Name: "DURATION", Type: types.MustCreateDecimalType(types.DecimalTypeMaxPrecision, 0), Default: nil, Nullable: false, Source: ProfilingTableName},
	{Name: "CPU_USER", Type: types.MustCreateDecimalType(types.DecimalTypeMaxPrecision, 0), Default: nil, Nullable: true, Source: ProfilingTableName},
	{Name: "CPU_SYSTEM", Type: types.MustCreateDecimalType(types.DecimalTypeMaxPrecision, 0), Default: nil, Nullable: true, Source: ProfilingTableName},
	{Name: "CONTEXT_VOLUNTARY", Type: types.Int32, Default: nil, Nullable: true, Source: ProfilingTableName},
	{Name: "CONTEXT_INVOLUNTARY", Type: types.Int32, Default: nil, Nullable: true, Source: ProfilingTableName},
	{Name: "BLOCK_OPS_IN", Type: types.Int32, Default: nil, Nullable: true, Source: ProfilingTableName},
	{Name: "BLOCK_OPS_OUT", Type: types.Int32, Default: nil, Nullable: true, Source: ProfilingTableName},
	{Name: "MESSAGES_SENT", Type: types.Int32, Default: nil, Nullable: true, Source: ProfilingTableName},
	{Name: "MESSAGES_RECEIVED", Type: types.Int32, Default: nil, Nullable: true, Source: ProfilingTableName},
	{Name: "PAGE_FAULTS_MAJOR", Type: types.Int32, Default: nil, Nullable: true, Source: ProfilingTableName},
	{Name: "PAGE_FAULTS_MINOR", Type: types.Int32, Default: nil, Nullable: true, Source: ProfilingTableName},
	{Name: "SWAPS", Type: types.Int32, Default: nil, Nullable: true, Source: ProfilingTableName},
	{Name: "SOURCE_FUNCTION", Type: types.MustCreateStringWithDefaults(sqltypes.VarChar, 30), Default: nil, Nullable: true, Source: ProfilingTableName},
	{Name: "SOURCE_FILE", Type: types.MustCreateStringWithDefaults(sqltypes.VarChar, 20), Default: nil, Nullable: true, Source: ProfilingTableName},
	{Name: "SOURCE_LINE", Type: types.Int32, Default: nil, Nullable: true, Source: ProfilingTableName},
}

var referentialConstraintsSchema = Schema{
	{Name: "CONSTRAINT_CATALOG", Type: types.MustCreateStringWithDefaults(sqltypes.VarChar, 64), Default: nil, Nullable: false, Source: ReferentialConstraintsTableName},
	{Name: "CONSTRAINT_SCHEMA", Type: types.MustCreateStringWithDefaults(sqltypes.VarChar, 64), Default: nil, Nullable: false, Source: ReferentialConstraintsTableName},
	{Name: "CONSTRAINT_NAME", Type: types.MustCreateStringWithDefaults(sqltypes.VarChar, 64), Default: nil, Nullable: true, Source: ReferentialConstraintsTableName},
	{Name: "UNIQUE_CONSTRAINT_CATALOG", Type: types.MustCreateStringWithDefaults(sqltypes.VarChar, 64), Default: nil, Nullable: false, Source: ReferentialConstraintsTableName},
	{Name: "UNIQUE_CONSTRAINT_SCHEMA", Type: types.MustCreateStringWithDefaults(sqltypes.VarChar, 64), Default: nil, Nullable: false, Source: ReferentialConstraintsTableName},
	{Name: "UNIQUE_CONSTRAINT_NAME", Type: types.MustCreateStringWithDefaults(sqltypes.VarChar, 64), Default: nil, Nullable: true, Source: ReferentialConstraintsTableName},
	{Name: "MATCH_OPTION", Type: types.MustCreateEnumType([]string{"NONE", "PARTIAL", "FULL"}, Collation_Default), Default: nil, Nullable: false, Source: ReferentialConstraintsTableName},
	{Name: "UPDATE_RULE", Type: types.MustCreateEnumType([]string{"NO ACTION", "RESTRICT", "CASCADE", "SET NULL", "SET DEFAULT"}, Collation_Default), Default: nil, Nullable: false, Source: ReferentialConstraintsTableName},
	{Name: "DELETE_RULE", Type: types.MustCreateEnumType([]string{"NO ACTION", "RESTRICT", "CASCADE", "SET NULL", "SET DEFAULT"}, Collation_Default), Default: nil, Nullable: false, Source: ReferentialConstraintsTableName},
	{Name: "TABLE_NAME", Type: types.MustCreateStringWithDefaults(sqltypes.VarChar, 64), Default: nil, Nullable: false, Source: ReferentialConstraintsTableName},
	{Name: "REFERENCED_TABLE_NAME", Type: types.MustCreateStringWithDefaults(sqltypes.VarChar, 64), Default: nil, Nullable: false, Source: ReferentialConstraintsTableName},
}

var resourceGroupsSchema = Schema{
	{Name: "RESOURCE_GROUP_NAME", Type: types.MustCreateStringWithDefaults(sqltypes.VarChar, 64), Default: nil, Nullable: false, Source: ResourceGroupsTableName},
	{Name: "RESOURCE_GROUP_TYPE", Type: types.MustCreateEnumType([]string{"SYSTEM", "USER"}, Collation_Default), Default: nil, Nullable: false, Source: ResourceGroupsTableName},
	{Name: "RESOURCE_GROUP_ENABLE", Type: types.MustCreateBitType(1), Default: nil, Nullable: false, Source: ResourceGroupsTableName},
	{Name: "VPCUS_IDS", Type: types.Blob, Default: nil, Nullable: true, Source: ResourceGroupsTableName},
	{Name: "THREAD_PRIORITY", Type: types.Int32, Default: nil, Nullable: false, Source: ResourceGroupsTableName},
}

var roleColumnGrantsSchema = Schema{
	{Name: "GRANTOR", Type: types.MustCreateStringWithDefaults(sqltypes.VarChar, 97), Default: nil, Nullable: true, Source: RoleColumnGrantsTableName},
	{Name: "GRANTOR_HOST", Type: types.MustCreateStringWithDefaults(sqltypes.VarChar, 256), Default: nil, Nullable: true, Source: RoleColumnGrantsTableName},
	{Name: "GRANTEE", Type: types.MustCreateStringWithDefaults(sqltypes.Char, 32), Default: nil, Nullable: false, Source: RoleColumnGrantsTableName},
	{Name: "GRANTEE_HOST", Type: types.MustCreateStringWithDefaults(sqltypes.Char, 255), Default: nil, Nullable: false, Source: RoleColumnGrantsTableName},
	{Name: "TABLE_CATALOG", Type: types.MustCreateStringWithDefaults(sqltypes.VarChar, 3), Default: nil, Nullable: false, Source: RoleColumnGrantsTableName},
	{Name: "TABLE_SCHEMA", Type: types.MustCreateStringWithDefaults(sqltypes.Char, 64), Default: nil, Nullable: false, Source: RoleColumnGrantsTableName},
	{Name: "TABLE_NAME", Type: types.MustCreateStringWithDefaults(sqltypes.Char, 64), Default: nil, Nullable: false, Source: RoleColumnGrantsTableName},
	{Name: "COLUMN_NAME", Type: types.MustCreateStringWithDefaults(sqltypes.Char, 64), Default: nil, Nullable: false, Source: RoleColumnGrantsTableName},
	{Name: "PRIVILEGE_TYPE", Type: types.MustCreateSetType([]string{"Select", "Insert", "Update", "References"}, Collation_Default), Default: nil, Nullable: false, Source: RoleColumnGrantsTableName},
	{Name: "IS_GRANTABLE", Type: types.MustCreateStringWithDefaults(sqltypes.VarChar, 3), Default: nil, Nullable: false, Source: RoleColumnGrantsTableName},
}

var roleRoutineGrantsSchema = Schema{
	{Name: "GRANTOR", Type: types.MustCreateStringWithDefaults(sqltypes.VarChar, 97), Default: nil, Nullable: true, Source: RoleRoutineGrantsTableName},
	{Name: "GRANTOR_HOST", Type: types.MustCreateStringWithDefaults(sqltypes.VarChar, 256), Default: nil, Nullable: true, Source: RoleRoutineGrantsTableName},
	{Name: "GRANTEE", Type: types.MustCreateStringWithDefaults(sqltypes.Char, 32), Default: nil, Nullable: false, Source: RoleRoutineGrantsTableName},
	{Name: "GRANTEE_HOST", Type: types.MustCreateStringWithDefaults(sqltypes.Char, 255), Default: nil, Nullable: false, Source: RoleRoutineGrantsTableName},
	{Name: "SPECIFIC_CATALOG", Type: types.MustCreateStringWithDefaults(sqltypes.VarChar, 3), Default: nil, Nullable: false, Source: RoleRoutineGrantsTableName},
	{Name: "SPECIFIC_SCHEMA", Type: types.MustCreateStringWithDefaults(sqltypes.Char, 64), Default: nil, Nullable: false, Source: RoleRoutineGrantsTableName},
	{Name: "SPECIFIC_NAME", Type: types.MustCreateStringWithDefaults(sqltypes.Char, 64), Default: nil, Nullable: false, Source: RoleRoutineGrantsTableName},
	{Name: "ROUTINE_CATALOG", Type: types.MustCreateStringWithDefaults(sqltypes.VarChar, 3), Default: nil, Nullable: false, Source: RoleRoutineGrantsTableName},
	{Name: "ROUTINE_SCHEMA", Type: types.MustCreateStringWithDefaults(sqltypes.Char, 64), Default: nil, Nullable: false, Source: RoleRoutineGrantsTableName},
	{Name: "ROUTINE_NAME", Type: types.MustCreateStringWithDefaults(sqltypes.Char, 64), Default: nil, Nullable: false, Source: RoleRoutineGrantsTableName},
	{Name: "PRIVILEGE_TYPE", Type: types.MustCreateSetType([]string{"Execute", "Alter Routine", "Grant"}, Collation_Default), Default: nil, Nullable: false, Source: RoleRoutineGrantsTableName},
	{Name: "IS_GRANTABLE", Type: types.MustCreateStringWithDefaults(sqltypes.VarChar, 3), Default: nil, Nullable: false, Source: RoleRoutineGrantsTableName},
}

var roleTableGrantsSchema = Schema{
	{Name: "GRANTOR", Type: types.MustCreateStringWithDefaults(sqltypes.VarChar, 97), Default: nil, Nullable: true, Source: RoleTableGrantsTableName},
	{Name: "GRANTOR_HOST", Type: types.MustCreateStringWithDefaults(sqltypes.VarChar, 256), Default: nil, Nullable: true, Source: RoleTableGrantsTableName},
	{Name: "GRANTEE", Type: types.MustCreateStringWithDefaults(sqltypes.Char, 32), Default: nil, Nullable: false, Source: RoleTableGrantsTableName},
	{Name: "GRANTEE_HOST", Type: types.MustCreateStringWithDefaults(sqltypes.Char, 255), Default: nil, Nullable: false, Source: RoleTableGrantsTableName},
	{Name: "TABLE_CATALOG", Type: types.MustCreateStringWithDefaults(sqltypes.VarChar, 3), Default: nil, Nullable: false, Source: RoleTableGrantsTableName},
	{Name: "TABLE_SCHEMA", Type: types.MustCreateStringWithDefaults(sqltypes.Char, 64), Default: nil, Nullable: false, Source: RoleTableGrantsTableName},
	{Name: "TABLE_NAME", Type: types.MustCreateStringWithDefaults(sqltypes.Char, 64), Default: nil, Nullable: false, Source: RoleTableGrantsTableName},
	{Name: "PRIVILEGE_TYPE", Type: types.MustCreateSetType([]string{"Select", "Insert", "Update", "Delete", "Create", "Drop", "Grant", "References", "Index", "Alter", "Create View", "Show view", "Trigger"}, Collation_Default), Default: nil, Nullable: false, Source: RoleTableGrantsTableName},
	{Name: "IS_GRANTABLE", Type: types.MustCreateStringWithDefaults(sqltypes.VarChar, 3), Default: nil, Nullable: false, Source: RoleTableGrantsTableName},
}

var routinesSchema = Schema{
	{Name: "SPECIFIC_NAME", Type: types.MustCreateStringWithDefaults(sqltypes.VarChar, 64), Default: nil, Nullable: false, Source: RoutinesTableName},
	{Name: "ROUTINE_CATALOG", Type: types.MustCreateStringWithDefaults(sqltypes.VarChar, 64), Default: nil, Nullable: true, Source: RoutinesTableName},
	{Name: "ROUTINE_SCHEMA", Type: types.MustCreateStringWithDefaults(sqltypes.VarChar, 64), Default: nil, Nullable: true, Source: RoutinesTableName},
	{Name: "ROUTINE_NAME", Type: types.MustCreateStringWithDefaults(sqltypes.VarChar, 64), Default: nil, Nullable: false, Source: RoutinesTableName},
	{Name: "ROUTINE_TYPE", Type: types.MustCreateEnumType([]string{"FUNCTION", "PROCEDURE"}, Collation_Default), Default: nil, Nullable: false, Source: RoutinesTableName},
	{Name: "DATA_TYPE", Type: types.LongText, Default: nil, Nullable: true, Source: RoutinesTableName},
	{Name: "CHARACTER_MAXIMUM_LENGTH", Type: types.Int64, Default: nil, Nullable: true, Source: RoutinesTableName},
	{Name: "CHARACTER_OCTET_LENGTH", Type: types.Int64, Default: nil, Nullable: true, Source: RoutinesTableName},
	{Name: "NUMERIC_PRECISION", Type: types.Uint32, Default: nil, Nullable: true, Source: RoutinesTableName},
	{Name: "NUMERIC_SCALE", Type: types.Uint32, Default: nil, Nullable: true, Source: RoutinesTableName},
	{Name: "DATETIME_PRECISION", Type: types.Uint32, Default: nil, Nullable: true, Source: RoutinesTableName},
	{Name: "CHARACTER_SET_NAME", Type: types.MustCreateStringWithDefaults(sqltypes.VarChar, 64), Default: nil, Nullable: true, Source: RoutinesTableName},
	{Name: "COLLATION_NAME", Type: types.MustCreateStringWithDefaults(sqltypes.VarChar, 64), Default: nil, Nullable: true, Source: RoutinesTableName},
	{Name: "DTD_IDENTIFIER", Type: types.LongText, Default: nil, Nullable: true, Source: RoutinesTableName},
	{Name: "ROUTINE_BODY", Type: types.MustCreateStringWithDefaults(sqltypes.VarChar, 3), Default: parse.MustStringToColumnDefaultValue(NewEmptyContext(), `""`, types.MustCreateStringWithDefaults(sqltypes.VarChar, 3), false), Nullable: false, Source: RoutinesTableName},
	{Name: "ROUTINE_DEFINITION", Type: types.LongText, Default: nil, Nullable: true, Source: RoutinesTableName},
	{Name: "EXTERNAL_NAME", Type: types.MustCreateBinary(sqltypes.Binary, 0), Default: nil, Nullable: true, Source: RoutinesTableName},
	{Name: "EXTERNAL_LANGUAGE", Type: types.MustCreateStringWithDefaults(sqltypes.VarChar, 64), Default: parse.MustStringToColumnDefaultValue(NewEmptyContext(), `"SQL"`, types.MustCreateStringWithDefaults(sqltypes.VarChar, 64), false), Nullable: false, Source: RoutinesTableName},
	{Name: "PARAMETER_STYLE", Type: types.MustCreateStringWithDefaults(sqltypes.VarChar, 3), Default: nil, Nullable: false, Source: RoutinesTableName},
	{Name: "IS_DETERMINISTIC", Type: types.MustCreateStringWithDefaults(sqltypes.VarChar, 3), Default: nil, Nullable: false, Source: RoutinesTableName},
	{Name: "SQL_DATA_ACCESS", Type: types.MustCreateEnumType([]string{"CONTAINS SQL", "NO SQL", "READS SQL DATA", "MODIFIES SQL DATA"}, Collation_Default), Default: nil, Nullable: false, Source: RoutinesTableName},
	{Name: "SQL_PATH", Type: types.MustCreateBinary(sqltypes.Binary, 0), Default: nil, Nullable: true, Source: RoutinesTableName},
	{Name: "SECURITY_TYPE", Type: types.MustCreateEnumType([]string{"DEFAULT", "INVOKER", "DEFINER"}, Collation_Default), Default: nil, Nullable: false, Source: RoutinesTableName},
	{Name: "CREATED", Type: types.Timestamp, Default: nil, Nullable: false, Source: RoutinesTableName},
	{Name: "LAST_ALTERED", Type: types.Timestamp, Default: nil, Nullable: false, Source: RoutinesTableName},
	{Name: "SQL_MODE", Type: sqlModeSetType, Default: nil, Nullable: false, Source: RoutinesTableName},
	{Name: "ROUTINE_COMMENT", Type: types.Text, Default: nil, Nullable: false, Source: RoutinesTableName},
	{Name: "DEFINER", Type: types.MustCreateStringWithDefaults(sqltypes.VarChar, 288), Default: nil, Nullable: false, Source: RoutinesTableName},
	{Name: "CHARACTER_SET_CLIENT", Type: types.MustCreateStringWithDefaults(sqltypes.VarChar, 64), Default: nil, Nullable: false, Source: RoutinesTableName},
	{Name: "COLLATION_CONNECTION", Type: types.MustCreateStringWithDefaults(sqltypes.VarChar, 64), Default: nil, Nullable: false, Source: RoutinesTableName},
	{Name: "DATABASE_COLLATION", Type: types.MustCreateStringWithDefaults(sqltypes.VarChar, 64), Default: nil, Nullable: false, Source: RoutinesTableName},
}

var schemaPrivilegesTableName = Schema{
	{Name: "GRANTEE", Type: types.MustCreateStringWithDefaults(sqltypes.VarChar, 292), Default: nil, Nullable: false, Source: SchemaPrivilegesTableName},
	{Name: "TABLE_CATALOG", Type: types.MustCreateStringWithDefaults(sqltypes.VarChar, 512), Default: nil, Nullable: false, Source: SchemaPrivilegesTableName},
	{Name: "TABLE_SCHEMA", Type: types.MustCreateStringWithDefaults(sqltypes.VarChar, 64), Default: nil, Nullable: false, Source: SchemaPrivilegesTableName},
	{Name: "PRIVILEGE_TYPE", Type: types.MustCreateStringWithDefaults(sqltypes.VarChar, 64), Default: nil, Nullable: false, Source: SchemaPrivilegesTableName},
	{Name: "IS_GRANTABLE", Type: types.MustCreateStringWithDefaults(sqltypes.VarChar, 3), Default: nil, Nullable: false, Source: SchemaPrivilegesTableName},
}

var schemataSchema = Schema{
	{Name: "CATALOG_NAME", Type: types.MustCreateStringWithDefaults(sqltypes.VarChar, 64), Default: nil, Nullable: true, Source: SchemataTableName},
	{Name: "SCHEMA_NAME", Type: types.MustCreateStringWithDefaults(sqltypes.VarChar, 64), Default: nil, Nullable: true, Source: SchemataTableName},
	{Name: "DEFAULT_CHARACTER_SET_NAME", Type: types.MustCreateStringWithDefaults(sqltypes.VarChar, 64), Default: nil, Nullable: false, Source: SchemataTableName},
	{Name: "DEFAULT_COLLATION_NAME", Type: types.MustCreateStringWithDefaults(sqltypes.VarChar, 64), Default: nil, Nullable: false, Source: SchemataTableName},
	{Name: "SQL_PATH", Type: types.MustCreateBinary(sqltypes.Binary, 0), Default: nil, Nullable: true, Source: SchemataTableName},
	{Name: "DEFAULT_ENCRYPTION", Type: types.MustCreateEnumType([]string{"NO", "YES"}, Collation_Default), Default: nil, Nullable: false, Source: SchemataTableName},
}

var schemataExtensionsTableName = Schema{
	{Name: "CATALOG_NAME", Type: types.MustCreateStringWithDefaults(sqltypes.VarChar, 64), Default: nil, Nullable: true, Source: SchemataExtensionsTableName},
	{Name: "SCHEMA_NAME", Type: types.MustCreateStringWithDefaults(sqltypes.VarChar, 64), Default: nil, Nullable: true, Source: SchemataExtensionsTableName},
	{Name: "OPTIONS", Type: types.MustCreateStringWithDefaults(sqltypes.VarChar, 256), Default: nil, Nullable: true, Source: SchemataExtensionsTableName},
}

var stGeometryColumnsSchema = Schema{
	{Name: "TABLE_CATALOG", Type: types.MustCreateStringWithDefaults(sqltypes.VarChar, 64), Default: nil, Nullable: true, Source: StGeometryColumnsTableName},
	{Name: "TABLE_SCHEMA", Type: types.MustCreateStringWithDefaults(sqltypes.VarChar, 64), Default: nil, Nullable: true, Source: StGeometryColumnsTableName},
	{Name: "TABLE_NAME", Type: types.MustCreateStringWithDefaults(sqltypes.VarChar, 64), Default: nil, Nullable: true, Source: StGeometryColumnsTableName},
	{Name: "COLUMN_NAME", Type: types.MustCreateStringWithDefaults(sqltypes.VarChar, 64), Default: nil, Nullable: true, Source: StGeometryColumnsTableName},
	{Name: "SRS_NAME", Type: types.MustCreateStringWithDefaults(sqltypes.VarChar, 80), Default: nil, Nullable: true, Source: StGeometryColumnsTableName},
	{Name: "SRS_ID", Type: types.Uint32, Default: nil, Nullable: true, Source: StGeometryColumnsTableName},
	{Name: "GEOMETRY_TYPE_NAME", Type: types.LongText, Default: nil, Nullable: true, Source: StGeometryColumnsTableName},
}

var stSpatialReferenceSystemsSchema = Schema{
	{Name: "SRS_NAME", Type: types.MustCreateStringWithDefaults(sqltypes.VarChar, 80), Default: nil, Nullable: false, Source: StSpatialReferenceSystemsTableName},
	{Name: "SRS_ID", Type: types.Uint32, Default: nil, Nullable: false, Source: StSpatialReferenceSystemsTableName},
	{Name: "ORGANIZATION", Type: types.MustCreateStringWithDefaults(sqltypes.VarChar, 256), Default: nil, Nullable: true, Source: StSpatialReferenceSystemsTableName},
	{Name: "ORGANIZATION_COORDSYS_ID", Type: types.Uint32, Default: nil, Nullable: true, Source: StSpatialReferenceSystemsTableName},
	{Name: "DEFINITION", Type: types.MustCreateStringWithDefaults(sqltypes.VarChar, 4096), Default: nil, Nullable: false, Source: StSpatialReferenceSystemsTableName},
	{Name: "DESCRIPTION", Type: types.MustCreateStringWithDefaults(sqltypes.VarChar, 2048), Default: nil, Nullable: true, Source: StSpatialReferenceSystemsTableName},
}

var stUnitsOfMeasureSchema = Schema{
	{Name: "UNIT_NAME", Type: types.MustCreateStringWithDefaults(sqltypes.VarChar, 255), Default: nil, Nullable: true, Source: StUnitsOfMeasureTableName},
	{Name: "UNIT_TYPE", Type: types.MustCreateStringWithDefaults(sqltypes.VarChar, 7), Default: nil, Nullable: true, Source: StUnitsOfMeasureTableName},
	{Name: "CONVERSION_FACTOR", Type: types.Float64, Default: nil, Nullable: true, Source: StUnitsOfMeasureTableName},
	{Name: "DESCRIPTION", Type: types.MustCreateStringWithDefaults(sqltypes.VarChar, 255), Default: nil, Nullable: true, Source: StUnitsOfMeasureTableName},
}

var statisticsSchema = Schema{
	{Name: "TABLE_CATALOG", Type: types.MustCreateStringWithDefaults(sqltypes.VarChar, 64), Default: nil, Nullable: true, Source: StatisticsTableName},
	{Name: "TABLE_SCHEMA", Type: types.MustCreateStringWithDefaults(sqltypes.VarChar, 64), Default: nil, Nullable: true, Source: StatisticsTableName},
	{Name: "TABLE_NAME", Type: types.MustCreateStringWithDefaults(sqltypes.VarChar, 64), Default: nil, Nullable: true, Source: StatisticsTableName},
	{Name: "NON_UNIQUE", Type: types.Int32, Default: nil, Nullable: false, Source: StatisticsTableName},
	{Name: "INDEX_SCHEMA", Type: types.MustCreateStringWithDefaults(sqltypes.VarChar, 64), Default: nil, Nullable: true, Source: StatisticsTableName},
	{Name: "INDEX_NAME", Type: types.MustCreateStringWithDefaults(sqltypes.VarChar, 64), Default: nil, Nullable: true, Source: StatisticsTableName},
	{Name: "SEQ_IN_INDEX", Type: types.Uint32, Default: nil, Nullable: false, Source: StatisticsTableName},
	{Name: "COLUMN_NAME", Type: types.MustCreateStringWithDefaults(sqltypes.VarChar, 64), Default: nil, Nullable: true, Source: StatisticsTableName},
	{Name: "COLLATION", Type: types.MustCreateStringWithDefaults(sqltypes.VarChar, 1), Default: nil, Nullable: true, Source: StatisticsTableName},
	{Name: "CARDINALITY", Type: types.Int64, Default: nil, Nullable: true, Source: StatisticsTableName},
	{Name: "SUB_PART", Type: types.Int64, Default: nil, Nullable: true, Source: StatisticsTableName},
	{Name: "PACKED", Type: types.MustCreateBinary(sqltypes.Binary, 0), Default: nil, Nullable: true, Source: StatisticsTableName},
	{Name: "NULLABLE", Type: types.MustCreateStringWithDefaults(sqltypes.VarChar, 3), Default: nil, Nullable: false, Source: StatisticsTableName},
	{Name: "INDEX_TYPE", Type: types.MustCreateStringWithDefaults(sqltypes.VarChar, 11), Default: nil, Nullable: false, Source: StatisticsTableName},
	{Name: "COMMENT", Type: types.MustCreateStringWithDefaults(sqltypes.VarChar, 8), Default: nil, Nullable: false, Source: StatisticsTableName},
	{Name: "INDEX_COMMENT", Type: types.MustCreateStringWithDefaults(sqltypes.VarChar, 2048), Default: nil, Nullable: false, Source: StatisticsTableName},
	{Name: "IS_VISIBLE", Type: types.MustCreateStringWithDefaults(sqltypes.VarChar, 3), Default: nil, Nullable: false, Source: StatisticsTableName},
	{Name: "EXPRESSION", Type: types.LongText, Default: nil, Nullable: true, Source: StatisticsTableName},
}

var tableConstraintsSchema = Schema{
	{Name: "CONSTRAINT_CATALOG", Type: types.MustCreateStringWithDefaults(sqltypes.VarChar, 64), Default: nil, Nullable: true, Source: TableConstraintsTableName},
	{Name: "CONSTRAINT_SCHEMA", Type: types.MustCreateStringWithDefaults(sqltypes.VarChar, 64), Default: nil, Nullable: true, Source: TableConstraintsTableName},
	{Name: "CONSTRAINT_NAME", Type: types.MustCreateStringWithDefaults(sqltypes.VarChar, 64), Default: nil, Nullable: true, Source: TableConstraintsTableName},
	{Name: "TABLE_SCHEMA", Type: types.MustCreateStringWithDefaults(sqltypes.VarChar, 64), Default: nil, Nullable: true, Source: TableConstraintsTableName},
	{Name: "TABLE_NAME", Type: types.MustCreateStringWithDefaults(sqltypes.VarChar, 64), Default: nil, Nullable: true, Source: TableConstraintsTableName},
	{Name: "CONSTRAINT_TYPE", Type: types.MustCreateStringWithDefaults(sqltypes.VarChar, 11), Default: nil, Nullable: false, Source: TableConstraintsTableName},
	{Name: "ENFORCED", Type: types.MustCreateStringWithDefaults(sqltypes.VarChar, 3), Default: nil, Nullable: false, Source: TableConstraintsTableName},
}

var tableConstraintsExtensionsSchema = Schema{
	{Name: "CONSTRAINT_CATALOG", Type: types.MustCreateStringWithDefaults(sqltypes.VarChar, 64), Default: nil, Nullable: false, Source: TableConstraintsExtensionsTableName},
	{Name: "CONSTRAINT_SCHEMA", Type: types.MustCreateStringWithDefaults(sqltypes.VarChar, 64), Default: nil, Nullable: false, Source: TableConstraintsExtensionsTableName},
	{Name: "CONSTRAINT_NAME", Type: types.MustCreateStringWithDefaults(sqltypes.VarChar, 64), Default: nil, Nullable: false, Source: TableConstraintsExtensionsTableName},
	{Name: "TABLE_NAME", Type: types.MustCreateStringWithDefaults(sqltypes.VarChar, 64), Default: nil, Nullable: false, Source: TableConstraintsExtensionsTableName},
	{Name: "ENGINE_ATTRIBUTE", Type: types.JSON, Default: nil, Nullable: true, Source: TableConstraintsExtensionsTableName},
	{Name: "SECONDARY_ENGINE_ATTRIBUTE", Type: types.JSON, Default: nil, Nullable: true, Source: TableConstraintsExtensionsTableName},
}

var tablePrivilegesSchema = Schema{
	{Name: "GRANTEE", Type: types.MustCreateStringWithDefaults(sqltypes.VarChar, 292), Default: nil, Nullable: false, Source: TablePrivilegesTableName},
	{Name: "TABLE_CATALOG", Type: types.MustCreateStringWithDefaults(sqltypes.VarChar, 512), Default: nil, Nullable: false, Source: TablePrivilegesTableName},
	{Name: "TABLE_SCHEMA", Type: types.MustCreateStringWithDefaults(sqltypes.VarChar, 64), Default: nil, Nullable: false, Source: TablePrivilegesTableName},
	{Name: "TABLE_NAME", Type: types.MustCreateStringWithDefaults(sqltypes.VarChar, 64), Default: nil, Nullable: false, Source: TablePrivilegesTableName},
	{Name: "PRIVILEGE_TYPE", Type: types.MustCreateStringWithDefaults(sqltypes.VarChar, 64), Default: nil, Nullable: false, Source: TablePrivilegesTableName},
	{Name: "IS_GRANTABLE", Type: types.MustCreateStringWithDefaults(sqltypes.VarChar, 3), Default: nil, Nullable: false, Source: TablePrivilegesTableName},
}

var tablesSchema = Schema{
	{Name: "TABLE_CATALOG", Type: types.MustCreateStringWithDefaults(sqltypes.VarChar, 64), Default: nil, Nullable: true, Source: TablesTableName},
	{Name: "TABLE_SCHEMA", Type: types.MustCreateStringWithDefaults(sqltypes.VarChar, 64), Default: nil, Nullable: true, Source: TablesTableName},
	{Name: "TABLE_NAME", Type: types.MustCreateStringWithDefaults(sqltypes.VarChar, 64), Default: nil, Nullable: true, Source: TablesTableName},
	{Name: "TABLE_TYPE", Type: types.MustCreateEnumType([]string{"BASE TABLE", "VIEW", "SYSTEM VIEW"}, Collation_Default), Default: nil, Nullable: false, Source: TablesTableName},
	{Name: "ENGINE", Type: types.MustCreateStringWithDefaults(sqltypes.VarChar, 64), Default: nil, Nullable: true, Source: TablesTableName},
	{Name: "VERSION", Type: types.Int32, Default: nil, Nullable: true, Source: TablesTableName},
	{Name: "ROW_FORMAT", Type: types.MustCreateEnumType([]string{"Fixed", "Dynamic", "Compressed", "Redundant", "Compact", "Paged"}, Collation_Default), Default: nil, Nullable: true, Source: TablesTableName},
	{Name: "TABLE_ROWS", Type: types.Uint64, Default: nil, Nullable: true, Source: TablesTableName},
	{Name: "AVG_ROW_LENGTH", Type: types.Uint64, Default: nil, Nullable: true, Source: TablesTableName},
	{Name: "DATA_LENGTH", Type: types.Uint64, Default: nil, Nullable: true, Source: TablesTableName},
	{Name: "MAX_DATA_LENGTH", Type: types.Uint64, Default: nil, Nullable: true, Source: TablesTableName},
	{Name: "INDEX_LENGTH", Type: types.Uint64, Default: nil, Nullable: true, Source: TablesTableName},
	{Name: "DATA_FREE", Type: types.Uint64, Default: nil, Nullable: true, Source: TablesTableName},
	{Name: "AUTO_INCREMENT", Type: types.Uint64, Default: nil, Nullable: true, Source: TablesTableName},
	{Name: "CREATE_TIME", Type: types.Timestamp, Default: nil, Nullable: false, Source: TablesTableName},
	{Name: "UPDATE_TIME", Type: types.Datetime, Default: nil, Nullable: true, Source: TablesTableName},
	{Name: "CHECK_TIME", Type: types.Datetime, Default: nil, Nullable: true, Source: TablesTableName},
	{Name: "TABLE_COLLATION", Type: types.MustCreateStringWithDefaults(sqltypes.VarChar, 64), Default: nil, Nullable: true, Source: TablesTableName},
	{Name: "CHECKSUM", Type: types.Int64, Default: nil, Nullable: true, Source: TablesTableName},
	{Name: "CREATE_OPTIONS", Type: types.MustCreateStringWithDefaults(sqltypes.VarChar, 256), Default: nil, Nullable: true, Source: TablesTableName},
	{Name: "TABLE_COMMENT", Type: types.Text, Default: nil, Nullable: true, Source: TablesTableName},
}

var tablesExtensionsSchema = Schema{
	{Name: "TABLE_CATALOG", Type: types.MustCreateStringWithDefaults(sqltypes.VarChar, 64), Default: nil, Nullable: false, Source: TablesExtensionsTableName},
	{Name: "TABLE_SCHEMA", Type: types.MustCreateStringWithDefaults(sqltypes.VarChar, 64), Default: nil, Nullable: false, Source: TablesExtensionsTableName},
	{Name: "TABLE_NAME", Type: types.MustCreateStringWithDefaults(sqltypes.VarChar, 64), Default: nil, Nullable: false, Source: TablesExtensionsTableName},
	{Name: "ENGINE_ATTRIBUTE", Type: types.JSON, Default: nil, Nullable: true, Source: TablesExtensionsTableName},
	{Name: "SECONDARY_ENGINE_ATTRIBUTE", Type: types.JSON, Default: nil, Nullable: true, Source: TablesExtensionsTableName},
}

var tablespacesSchema = Schema{
	{Name: "TABLESPACE_NAME", Type: types.MustCreateStringWithDefaults(sqltypes.VarChar, 64), Default: nil, Nullable: false, Source: TablespacesTableName},
	{Name: "ENGINE", Type: types.MustCreateStringWithDefaults(sqltypes.VarChar, 64), Default: nil, Nullable: false, Source: TablespacesTableName},
	{Name: "TABLESPACE_TYPE", Type: types.MustCreateStringWithDefaults(sqltypes.VarChar, 64), Default: nil, Nullable: true, Source: TablespacesTableName},
	{Name: "LOGFILE_GROUP_NAME", Type: types.MustCreateStringWithDefaults(sqltypes.VarChar, 64), Default: nil, Nullable: true, Source: TablespacesTableName},
	{Name: "EXTENT_SIZE", Type: types.Uint64, Default: nil, Nullable: true, Source: TablespacesTableName},
	{Name: "AUTOEXTEND_SIZE", Type: types.Uint64, Default: nil, Nullable: true, Source: TablespacesTableName},
	{Name: "MAXIMUM_SIZE", Type: types.Uint64, Default: nil, Nullable: true, Source: TablespacesTableName},
	{Name: "NODEGROUP_ID", Type: types.Uint64, Default: nil, Nullable: true, Source: TablespacesTableName},
	{Name: "TABLESPACE_COMMENT", Type: types.MustCreateStringWithDefaults(sqltypes.VarChar, 2048), Default: nil, Nullable: true, Source: TablespacesTableName},
}

var tablespacesExtensionsSchema = Schema{
	{Name: "TABLESPACE_NAME", Type: types.MustCreateStringWithDefaults(sqltypes.VarChar, 268), Default: nil, Nullable: false, Source: TablespacesExtensionsTableName},
	{Name: "ENGINE_ATTRIBUTE", Type: types.JSON, Default: nil, Nullable: true, Source: TablespacesExtensionsTableName},
}

var triggersSchema = Schema{
	{Name: "TRIGGER_CATALOG", Type: types.MustCreateStringWithDefaults(sqltypes.VarChar, 64), Default: nil, Nullable: true, Source: TriggersTableName},
	{Name: "TRIGGER_SCHEMA", Type: types.MustCreateStringWithDefaults(sqltypes.VarChar, 64), Default: nil, Nullable: true, Source: TriggersTableName},
	{Name: "TRIGGER_NAME", Type: types.MustCreateStringWithDefaults(sqltypes.VarChar, 64), Default: nil, Nullable: false, Source: TriggersTableName},
	{Name: "EVENT_MANIPULATION", Type: types.MustCreateEnumType([]string{"INSERT", "UPDATE", "DELETE"}, Collation_Default), Default: nil, Nullable: false, Source: TriggersTableName},
	{Name: "EVENT_OBJECT_CATALOG", Type: types.MustCreateStringWithDefaults(sqltypes.VarChar, 64), Default: nil, Nullable: true, Source: TriggersTableName},
	{Name: "EVENT_OBJECT_SCHEMA", Type: types.MustCreateStringWithDefaults(sqltypes.VarChar, 64), Default: nil, Nullable: true, Source: TriggersTableName},
	{Name: "EVENT_OBJECT_TABLE", Type: types.MustCreateStringWithDefaults(sqltypes.VarChar, 64), Default: nil, Nullable: true, Source: TriggersTableName},
	{Name: "ACTION_ORDER", Type: types.Uint32, Default: nil, Nullable: false, Source: TriggersTableName},
	{Name: "ACTION_CONDITION", Type: types.MustCreateBinary(sqltypes.Binary, 0), Default: nil, Nullable: true, Source: TriggersTableName},
	{Name: "ACTION_STATEMENT", Type: types.LongText, Default: nil, Nullable: false, Source: TriggersTableName},
	{Name: "ACTION_ORIENTATION", Type: types.MustCreateStringWithDefaults(sqltypes.VarChar, 3), Default: nil, Nullable: false, Source: TriggersTableName},
	{Name: "ACTION_TIMING", Type: types.MustCreateEnumType([]string{"BEFORE", "AFTER"}, Collation_Default), Default: nil, Nullable: false, Source: TriggersTableName},
	{Name: "ACTION_REFERENCE_OLD_TABLE", Type: types.MustCreateBinary(sqltypes.Binary, 0), Default: nil, Nullable: true, Source: TriggersTableName},
	{Name: "ACTION_REFERENCE_NEW_TABLE", Type: types.MustCreateBinary(sqltypes.Binary, 0), Default: nil, Nullable: true, Source: TriggersTableName},
	{Name: "ACTION_REFERENCE_OLD_ROW", Type: types.MustCreateStringWithDefaults(sqltypes.VarChar, 3), Default: nil, Nullable: false, Source: TriggersTableName},
	{Name: "ACTION_REFERENCE_NEW_ROW", Type: types.MustCreateStringWithDefaults(sqltypes.VarChar, 3), Default: nil, Nullable: false, Source: TriggersTableName},
	{Name: "CREATED", Type: types.Timestamp, Default: nil, Nullable: false, Source: TriggersTableName},
	{Name: "SQL_MODE", Type: sqlModeSetType, Default: nil, Nullable: false, Source: TriggersTableName},
	{Name: "DEFINER", Type: types.MustCreateStringWithDefaults(sqltypes.VarChar, 288), Default: nil, Nullable: false, Source: TriggersTableName},
	{Name: "CHARACTER_SET_CLIENT", Type: types.MustCreateStringWithDefaults(sqltypes.VarChar, 64), Default: nil, Nullable: false, Source: TriggersTableName},
	{Name: "COLLATION_CONNECTION", Type: types.MustCreateStringWithDefaults(sqltypes.VarChar, 64), Default: nil, Nullable: false, Source: TriggersTableName},
	{Name: "DATABASE_COLLATION", Type: types.MustCreateStringWithDefaults(sqltypes.VarChar, 64), Default: nil, Nullable: false, Source: TriggersTableName},
}

var userAttributesSchema = Schema{
	{Name: "USER", Type: types.MustCreateStringWithDefaults(sqltypes.VarChar, 32), Default: nil, Nullable: false, Source: UserAttributesTableName},
	{Name: "HOST", Type: types.MustCreateStringWithDefaults(sqltypes.VarChar, 255), Default: nil, Nullable: false, Source: UserAttributesTableName},
	{Name: "ATTRIBUTE", Type: types.LongText, Default: nil, Nullable: true, Source: UserAttributesTableName},
}

var userPrivilegesSchema = Schema{
	{Name: "GRANTEE", Type: types.MustCreateStringWithDefaults(sqltypes.VarChar, 292), Default: nil, Nullable: false, Source: UserPrivilegesTableName},
	{Name: "TABLE_CATALOG", Type: types.MustCreateStringWithDefaults(sqltypes.VarChar, 512), Default: nil, Nullable: false, Source: UserPrivilegesTableName},
	{Name: "PRIVILEGE_TYPE", Type: types.MustCreateStringWithDefaults(sqltypes.VarChar, 64), Default: nil, Nullable: false, Source: UserPrivilegesTableName},
	{Name: "IS_GRANTABLE", Type: types.MustCreateStringWithDefaults(sqltypes.VarChar, 3), Default: nil, Nullable: false, Source: UserPrivilegesTableName},
}

var viewRoutineUsageSchema = Schema{
	{Name: "TABLE_CATALOG", Type: types.MustCreateStringWithDefaults(sqltypes.VarChar, 64), Default: nil, Nullable: true, Source: ViewRoutineUsageTableName},
	{Name: "TABLE_SCHEMA", Type: types.MustCreateStringWithDefaults(sqltypes.VarChar, 64), Default: nil, Nullable: true, Source: ViewRoutineUsageTableName},
	{Name: "TABLE_NAME", Type: types.MustCreateStringWithDefaults(sqltypes.VarChar, 64), Default: nil, Nullable: true, Source: ViewRoutineUsageTableName},
	{Name: "SPECIFIC_CATALOG", Type: types.MustCreateStringWithDefaults(sqltypes.VarChar, 64), Default: nil, Nullable: true, Source: ViewRoutineUsageTableName},
	{Name: "SPECIFIC_CATALOG", Type: types.MustCreateStringWithDefaults(sqltypes.VarChar, 64), Default: nil, Nullable: true, Source: ViewRoutineUsageTableName},
	{Name: "SPECIFIC_TABLE", Type: types.MustCreateStringWithDefaults(sqltypes.VarChar, 64), Default: nil, Nullable: false, Source: ViewRoutineUsageTableName},
}

var viewTableUsageSchema = Schema{
	{Name: "VIEW_CATALOG", Type: types.MustCreateStringWithDefaults(sqltypes.VarChar, 64), Default: nil, Nullable: true, Source: ViewTableUsageTableName},
	{Name: "VIEW_SCHEMA", Type: types.MustCreateStringWithDefaults(sqltypes.VarChar, 64), Default: nil, Nullable: true, Source: ViewTableUsageTableName},
	{Name: "VIEW_NAME", Type: types.MustCreateStringWithDefaults(sqltypes.VarChar, 64), Default: nil, Nullable: true, Source: ViewTableUsageTableName},
	{Name: "TABLE_CATALOG", Type: types.MustCreateStringWithDefaults(sqltypes.VarChar, 64), Default: nil, Nullable: true, Source: ViewTableUsageTableName},
	{Name: "TABLE_SCHEMA", Type: types.MustCreateStringWithDefaults(sqltypes.VarChar, 64), Default: nil, Nullable: true, Source: ViewTableUsageTableName},
	{Name: "TABLE_NAME", Type: types.MustCreateStringWithDefaults(sqltypes.VarChar, 64), Default: nil, Nullable: true, Source: ViewTableUsageTableName},
}

var viewsSchema = Schema{
	{Name: "TABLE_CATALOG", Type: types.MustCreateStringWithDefaults(sqltypes.VarChar, 64), Default: nil, Nullable: true, Source: ViewsTableName},
	{Name: "TABLE_SCHEMA", Type: types.MustCreateStringWithDefaults(sqltypes.VarChar, 64), Default: nil, Nullable: true, Source: ViewsTableName},
	{Name: "TABLE_NAME", Type: types.MustCreateStringWithDefaults(sqltypes.VarChar, 64), Default: nil, Nullable: true, Source: ViewsTableName},
	{Name: "VIEW_DEFINITION", Type: types.LongText, Default: nil, Nullable: true, Source: ViewsTableName},
	{Name: "CHECK_OPTION", Type: types.MustCreateEnumType([]string{"NONE", "LOCAL", "CASCADED"}, Collation_Default), Default: nil, Nullable: true, Source: ViewsTableName},
	{Name: "IS_UPDATABLE", Type: types.MustCreateEnumType([]string{"NO", "YES"}, Collation_Default), Default: nil, Nullable: true, Source: ViewsTableName},
	{Name: "DEFINER", Type: types.MustCreateStringWithDefaults(sqltypes.VarChar, 288), Default: nil, Nullable: true, Source: ViewsTableName},
	{Name: "SECURITY_TYPE", Type: types.MustCreateStringWithDefaults(sqltypes.VarChar, 7), Default: nil, Nullable: true, Source: ViewsTableName},
	{Name: "CHARACTER_SET_CLIENT", Type: types.MustCreateStringWithDefaults(sqltypes.VarChar, 64), Default: nil, Nullable: false, Source: ViewsTableName},
	{Name: "COLLATION_CONNECTION", Type: types.MustCreateStringWithDefaults(sqltypes.VarChar, 64), Default: nil, Nullable: false, Source: ViewsTableName},
}

// characterSetsRowIter implements the sql.RowIter for the information_schema.CHARACTER_SETS table.
func characterSetsRowIter(ctx *Context, c Catalog) (RowIter, error) {
	var rows []Row
	for _, c := range SupportedCharsets {
		rows = append(rows, Row{
			c.String(),
			c.DefaultCollation().Name(),
			c.Description(),
			uint64(c.MaxLength()),
		})
	}
	return RowsToRowIter(rows...), nil
}

// checkConstraintsRowIter implements the sql.RowIter for the information_schema.CHECK_CONSTRAINTS table.
func checkConstraintsRowIter(ctx *Context, c Catalog) (RowIter, error) {
	var rows []Row
	for _, db := range c.AllDatabases(ctx) {
		tableNames, err := db.GetTableNames(ctx)
		if err != nil {
			return nil, err
		}

		for _, tableName := range tableNames {
			tbl, _, err := c.Table(ctx, db.Name(), tableName)
			if err != nil {
				return nil, err
			}

			checkTbl, ok := tbl.(CheckTable)
			if ok {
				checkDefinitions, err := checkTbl.GetChecks(ctx)
				if err != nil {
					return nil, err
				}

				for _, checkDefinition := range checkDefinitions {
					rows = append(rows, Row{"def", db.Name(), checkDefinition.Name, checkDefinition.CheckExpression})
				}
			}
		}
	}

	return RowsToRowIter(rows...), nil
}

// collationCharacterSetApplicabilityRowIter implements the sql.RowIter for the information_schema.COLLATION_CHARACTER_SET_APPLICABILITY table.
func collationCharacterSetApplicabilityRowIter(ctx *Context, c Catalog) (RowIter, error) {
	var rows []Row
	collIter := NewCollationsIterator()
	for c, ok := collIter.Next(); ok; c, ok = collIter.Next() {
		rows = append(rows, Row{
			c.Name,
			c.CharacterSet.String(),
		})
	}
	return RowsToRowIter(rows...), nil
}

// collationsRowIter implements the sql.RowIter for the information_schema.COLLATIONS table.
func collationsRowIter(ctx *Context, c Catalog) (RowIter, error) {
	var rows []Row
	collIter := NewCollationsIterator()
	for c, ok := collIter.Next(); ok; c, ok = collIter.Next() {
		rows = append(rows, Row{
			c.Name,
			c.CharacterSet.Name(),
			uint64(c.ID),
			c.ID.IsDefault(),
			c.ID.IsCompiled(),
			c.ID.SortLength(),
			c.ID.PadAttribute(),
		})
	}
	return RowsToRowIter(rows...), nil
}

// columnStatisticsRowIter implements the sql.RowIter for the information_schema.COLUMN_STATISTICS table.
func columnStatisticsRowIter(ctx *Context, c Catalog) (RowIter, error) {
	var rows []Row
	statsTbl, err := c.Statistics(ctx)
	if err != nil {
		return nil, err
	}

	privSet, privSetCount := ctx.GetPrivilegeSet()
	for _, db := range c.AllDatabases(ctx) {
		dbName := db.Name()
		privSetDb := privSet.Database(dbName)

		err := DBTableIter(ctx, db, func(t Table) (cont bool, err error) {
			privSetTbl := privSetDb.Table(t.Name())
			tableHist, err := statsTbl.Hist(ctx, dbName, t.Name())
			if err != nil {
				return true, nil
			}

			if tableHist == nil {
				return true, nil
			}

			for _, col := range t.Schema() {
<<<<<<< HEAD
				if _, ok := col.Type.(types.StringType); ok {
=======
				privSetCol := privSetTbl.Column(col.Name)
				if privSetCount == 0 && privSetDb.Count() == 0 && privSetTbl.Count() == 0 && privSetCol.Count() == 0 {
					continue
				}
				if _, ok := col.Type.(StringType); ok {
>>>>>>> 539e052d
					continue
				}

				hist, ok := tableHist[col.Name]
				if !ok {
					return false, fmt.Errorf("column histogram not found: %s", col.Name)
				}

				buckets := make([]interface{}, len(hist.Buckets))
				for i, b := range hist.Buckets {
					buckets[i] = []interface{}{fmt.Sprintf("%.2f", b.LowerBound), fmt.Sprintf("%.2f", b.UpperBound), fmt.Sprintf("%.2f", b.Frequency)}
				}

				// TODO: missing other key/value pairs in the JSON
				histogram := JSONDocument{Val: map[string]interface{}{"buckets": buckets}}

				rows = append(rows, Row{
					db.Name(), // table_schema
					t.Name(),  // table_name
					col.Name,  // column_name
<<<<<<< HEAD
					//hist.Mean,          // mean
					//hist.Min,           // min
					//hist.Max,           // max
					//hist.Count,         // count
					//hist.NullCount,     // null_count
					//hist.DistinctCount, // distinct_count
					//bucketStrings, // buckets
					// TODO: missing other key/value pairs in the JSON
					types.JSONDocument{Val: map[string]interface{}{"buckets": buckets}}, // histogram
=======
					histogram, // histogram
>>>>>>> 539e052d
				})
			}
			return true, nil
		})

		if err != nil {
			return nil, err
		}
	}
	return RowsToRowIter(rows...), nil
}

// enginesRowIterimplements the sql.RowIter for the information_schema.ENGINES table.
func enginesRowIter(ctx *Context, c Catalog) (RowIter, error) {
	var rows []Row
	for _, c := range SupportedEngines {
		rows = append(rows, Row{
			c.String(),
			c.Support(),
			c.Comment(),
			c.Transactions(),
			c.XA(),
			c.Savepoints(),
		})
	}
	return RowsToRowIter(rows...), nil
}

// keyColumnUsageRowIter implements the sql.RowIter for the information_schema.KEY_COLUMN_USAGE table.
func keyColumnUsageRowIter(ctx *Context, c Catalog) (RowIter, error) {
	var rows []Row
	for _, db := range c.AllDatabases(ctx) {
		tableNames, err := db.GetTableNames(ctx)
		if err != nil {
			return nil, err
		}

		for _, tableName := range tableNames {
			tbl, _, err := c.Table(ctx, db.Name(), tableName)
			if err != nil {
				return nil, err
			}

			// Get UNIQUEs, PRIMARY KEYs
			// TODO: Doesn't correctly consider primary keys from table implementations that don't implement sql.IndexedTable
			indexTable, ok := tbl.(IndexAddressable)
			if ok {
				indexes, err := indexTable.GetIndexes(ctx)
				if err != nil {
					return nil, err
				}

				for _, index := range indexes {
					// In this case we have a multi-index which is not represented in this table
					if index.ID() != "PRIMARY" && !index.IsUnique() {
						continue
					}

					colNames := getColumnNamesFromIndex(index, tbl)

					// Create a Row for each column this index refers too.
					for i, colName := range colNames {
						ordinalPosition := i + 1 // Ordinal Positions starts at one

						rows = append(rows, Row{"def", db.Name(), index.ID(), "def", db.Name(), tbl.Name(), colName, ordinalPosition, nil, nil, nil, nil})
					}
				}
			}

			// Get FKs
			fkTable, ok := tbl.(ForeignKeyTable)
			if ok {
				fks, err := fkTable.GetDeclaredForeignKeys(ctx)
				if err != nil {
					return nil, err
				}

				for _, fk := range fks {
					for j, colName := range fk.Columns {
						ordinalPosition := j + 1

						referencedSchema := db.Name()
						referencedTableName := fk.ParentTable
						referencedColumnName := strings.Replace(fk.ParentColumns[j], "`", "", -1) // get rid of backticks

						rows = append(rows, Row{"def", db.Name(), fk.Name, "def", db.Name(), tbl.Name(), colName, ordinalPosition, ordinalPosition, referencedSchema, referencedTableName, referencedColumnName})
					}
				}
			}
		}
	}

	return RowsToRowIter(rows...), nil
}

// processListRowIter implements the sql.RowIter for the information_schema.PROCESSLIST table.
func processListRowIter(ctx *Context, c Catalog) (RowIter, error) {
	processes := ctx.ProcessList.Processes()
	var rows = make([]Row, len(processes))

	db := ctx.GetCurrentDatabase()
	if db == "" {
		db = "NULL"
	}

	for i, proc := range processes {
		var status []string
		for name, progress := range proc.Progress {
			status = append(status, fmt.Sprintf("%s(%s)", name, progress))
		}
		if len(status) == 0 {
			status = []string{"running"}
		}
		sort.Strings(status)
		rows[i] = Row{
			uint64(proc.Connection),      // id
			proc.User,                    // user
			ctx.Session.Client().Address, // host
			db,                           // db
			"Query",                      // command
			int32(proc.Seconds()),        // time
			strings.Join(status, ", "),   // state
			proc.Query,                   // info
		}
	}

	return RowsToRowIter(rows...), nil
}

// schemataRowIter implements the sql.RowIter for the information_schema.SCHEMATA table.
func schemataRowIter(ctx *Context, c Catalog) (RowIter, error) {
	dbs := c.AllDatabases(ctx)

	var rows []Row
	for _, db := range dbs {
		collation := plan.GetDatabaseCollation(ctx, db)
		rows = append(rows, Row{
			"def",
			db.Name(),
			collation.CharacterSet().String(),
			collation.String(),
			nil,
		})
	}

	return RowsToRowIter(rows...), nil
}

// tableConstraintsRowIter implements the sql.RowIter for the information_schema.STATISTICS table.
func statisticsRowIter(ctx *Context, c Catalog) (RowIter, error) {
	var rows []Row
	dbs := c.AllDatabases(ctx)

	for _, db := range dbs {
		tableNames, tErr := db.GetTableNames(ctx)
		if tErr != nil {
			return nil, tErr
		}

		for _, tableName := range tableNames {
			tbl, _, err := c.Table(ctx, db.Name(), tableName)
			if err != nil {
				return nil, err
			}

			indexTable, ok := tbl.(IndexAddressable)
			if ok {
				indexes, iErr := indexTable.GetIndexes(ctx)
				if iErr != nil {
					return nil, iErr
				}

				for _, index := range indexes {
					var (
						nonUnique    int
						indexComment string
						indexName    string
						comment      = ""
						isVisible    string
					)
					indexName = index.ID()
					if index.IsUnique() {
						nonUnique = 0
					} else {
						nonUnique = 1
					}
					indexType := index.IndexType()
					indexComment = index.Comment()
					// setting `VISIBLE` is not supported, so defaulting it to "YES"
					isVisible = "YES"

					// Create a Row for each column this index refers too.
					i := 0
					for j, expr := range index.Expressions() {
						col := plan.GetColumnFromIndexExpr(expr, tbl)
						if col != nil {
							i += 1
							var (
								collation   string
								nullable    string
								cardinality int64
								subPart     interface{}
							)

							seqInIndex := i
							colName := strings.Replace(col.Name, "`", "", -1) // get rid of backticks

							// collation is "A" for ASC ; "D" for DESC ; "NULL" for not sorted
							collation = "A"

							// TODO : cardinality is an estimate of the number of unique values in the index.

							if j < len(index.PrefixLengths()) {
								subPart = int64(index.PrefixLengths()[j])
							}

							// if nullable, 'YES'; if not, ''
							if col.Nullable {
								nullable = "YES"
							} else {
								nullable = ""
							}

							// TODO: we currently don't support expression index such as ((i * 20))

							rows = append(rows, Row{
								"def",        // table_catalog
								db.Name(),    // table_schema
								tbl.Name(),   // table_name
								nonUnique,    // non_unique		NOT NULL
								db.Name(),    // index_schema
								indexName,    // index_name
								seqInIndex,   // seq_in_index	NOT NULL
								colName,      // column_name
								collation,    // collation
								cardinality,  // cardinality
								subPart,      // sub_part
								nil,          // packed
								nullable,     // is_nullable	NOT NULL
								indexType,    // index_type		NOT NULL
								comment,      // comment		NOT NULL
								indexComment, // index_comment	NOT NULL
								isVisible,    // is_visible		NOT NULL
								nil,          // expression
							})
						}
					}
				}
			}
		}
	}

	return RowsToRowIter(rows...), nil
}

// implements the sql.RowIter for the information_schema.TABLE_CONSTRAINTS table.
func tableConstraintsRowIter(ctx *Context, c Catalog) (RowIter, error) {
	var rows []Row
	for _, db := range c.AllDatabases(ctx) {
		tableNames, err := db.GetTableNames(ctx)
		if err != nil {
			return nil, err
		}

		for _, tableName := range tableNames {
			tbl, _, err := c.Table(ctx, db.Name(), tableName)
			if err != nil {
				return nil, err
			}

			// Get all the CHECKs
			checkTbl, ok := tbl.(CheckTable)
			if ok {
				checkDefinitions, err := checkTbl.GetChecks(ctx)
				if err != nil {
					return nil, err
				}

				for _, checkDefinition := range checkDefinitions {
					enforced := "YES"
					if !checkDefinition.Enforced {
						enforced = "NO"
					}
					rows = append(rows, Row{"def", db.Name(), checkDefinition.Name, db.Name(), tbl.Name(), "CHECK", enforced})
				}
			}

			// Get UNIQUEs, PRIMARY KEYs
			// TODO: Doesn't correctly consider primary keys from table implementations that don't implement sql.IndexedTable
			indexTable, ok := tbl.(IndexAddressable)
			if ok {
				indexes, err := indexTable.GetIndexes(ctx)
				if err != nil {
					return nil, err
				}

				for _, index := range indexes {
					outputType := "PRIMARY KEY"
					if index.ID() != "PRIMARY" {
						if index.IsUnique() {
							outputType = "UNIQUE"
						} else {
							// In this case we have a multi-index which is not represented in this table
							continue
						}

					}

					rows = append(rows, Row{"def", db.Name(), index.ID(), db.Name(), tbl.Name(), outputType, "YES"})
				}
			}

			// Get FKs
			fkTable, ok := tbl.(ForeignKeyTable)
			if ok {
				fks, err := fkTable.GetDeclaredForeignKeys(ctx)
				if err != nil {
					return nil, err
				}

				for _, fk := range fks {
					rows = append(rows, Row{"def", db.Name(), fk.Name, db.Name(), tbl.Name(), "FOREIGN KEY", "YES"})
				}
			}
		}
	}

	return RowsToRowIter(rows...), nil
}

// tablesRowIter implements the sql.RowIter for the information_schema.TABLES table.
func tablesRowIter(ctx *Context, cat Catalog) (RowIter, error) {
	var rows []Row
	var (
		tableType      string
		tableRows      uint64
		engine         interface{}
		rowFormat      interface{}
		tableCollation interface{}
	)

	for _, db := range cat.AllDatabases(ctx) {
		if db.Name() == InformationSchemaDatabaseName {
			tableType = "SYSTEM VIEW"
		} else {
			tableType = "BASE TABLE"
			engine = "InnoDB"
			rowFormat = "Dynamic"
			tableCollation = Collation_Default.String()
		}

		y2k, _ := types.Timestamp.Convert("2000-01-01 00:00:00")
		err := DBTableIter(ctx, db, func(t Table) (cont bool, err error) {
			if db.Name() != InformationSchemaDatabaseName {
				if st, ok := t.(StatisticsTable); ok {
					tableRows, err = st.RowCount(ctx)
					if err != nil {
						return false, err
					}
				}
			}

			rows = append(rows, Row{
				"def",          // table_catalog
				db.Name(),      // table_schema
				t.Name(),       // table_name
				tableType,      // table_type
				engine,         // engine
				10,             // version (protocol, always 10)
				rowFormat,      // row_format
				tableRows,      // table_rows
				0,              // avg_row_length
				0,              // data_length
				0,              // max_data_length
				0,              // max_data_length
				0,              // data_free
				nil,            // auto_increment (the next value)
				y2k,            // create_time
				y2k,            // update_time
				nil,            // check_time
				tableCollation, // table_collation
				nil,            // checksum
				"",             // create_options
				"",             // table_comment
			})

			return true, nil
		})

		if err != nil {
			return nil, err
		}

		views, err := viewsInDatabase(ctx, db)
		if err != nil {
			return nil, err
		}

		for _, view := range views {
			rows = append(rows, Row{
				"def",                      // table_catalog
				db.Name(),                  // table_schema
				view.Name,                  // table_name
				"VIEW",                     // table_type
				engine,                     // engine
				10,                         // version (protocol, always 10)
				rowFormat,                  // row_format
				nil,                        // table_rows
				nil,                        // avg_row_length
				nil,                        // data_length
				nil,                        // max_data_length
				nil,                        // max_data_length
				nil,                        // data_free
				nil,                        // auto_increment
				nil,                        // create_time
				nil,                        // update_time
				nil,                        // check_time
				Collation_Default.String(), // table_collation
				nil,                        // checksum
				nil,                        // create_options
				"VIEW",                     // table_comment
			})
		}
	}

	return RowsToRowIter(rows...), nil
}

// triggersRowIter implements the sql.RowIter for the information_schema.TRIGGERS table.
func triggersRowIter(ctx *Context, c Catalog) (RowIter, error) {
	var rows []Row
	for _, db := range c.AllDatabases(ctx) {
		triggerDb, ok := db.(TriggerDatabase)
		if ok {
			triggers, err := triggerDb.GetTriggers(ctx)
			if err != nil {
				return nil, err
			}
			var triggerPlans []*plan.CreateTrigger
			for _, trigger := range triggers {
				parsedTrigger, err := parse.Parse(ctx, trigger.CreateStatement)
				if err != nil {
					return nil, err
				}
				triggerPlan, ok := parsedTrigger.(*plan.CreateTrigger)
				if !ok {
					return nil, ErrTriggerCreateStatementInvalid.New(trigger.CreateStatement)
				}
				triggerPlan.CreatedAt = trigger.CreatedAt // Keep stored created time
				triggerPlans = append(triggerPlans, triggerPlan)
			}

			beforeTriggers, afterTriggers := plan.OrderTriggers(triggerPlans)
			var beforeDelete []*plan.CreateTrigger
			var beforeInsert []*plan.CreateTrigger
			var beforeUpdate []*plan.CreateTrigger
			var afterDelete []*plan.CreateTrigger
			var afterInsert []*plan.CreateTrigger
			var afterUpdate []*plan.CreateTrigger
			for _, triggerPlan := range beforeTriggers {
				switch triggerPlan.TriggerEvent {
				case sqlparser.DeleteStr:
					beforeDelete = append(beforeDelete, triggerPlan)
				case sqlparser.InsertStr:
					beforeInsert = append(beforeInsert, triggerPlan)
				case sqlparser.UpdateStr:
					beforeUpdate = append(beforeUpdate, triggerPlan)
				}
			}
			for _, triggerPlan := range afterTriggers {
				switch triggerPlan.TriggerEvent {
				case sqlparser.DeleteStr:
					afterDelete = append(afterDelete, triggerPlan)
				case sqlparser.InsertStr:
					afterInsert = append(afterInsert, triggerPlan)
				case sqlparser.UpdateStr:
					afterUpdate = append(afterUpdate, triggerPlan)
				}
			}

			// These are grouped as such just to use the index as the action order. No special importance on the arrangement,
			// or the fact that these are slices in a larger slice rather than separate counts.
			for _, planGroup := range [][]*plan.CreateTrigger{beforeDelete, beforeInsert, beforeUpdate, afterDelete, afterInsert, afterUpdate} {
				for order, triggerPlan := range planGroup {
					triggerEvent := strings.ToUpper(triggerPlan.TriggerEvent)
					triggerTime := strings.ToUpper(triggerPlan.TriggerTime)
					tableName := triggerPlan.Table.(*plan.UnresolvedTable).Name()
					characterSetClient, err := ctx.GetSessionVariable(ctx, "character_set_client")
					if err != nil {
						return nil, err
					}
					collationConnection, err := ctx.GetSessionVariable(ctx, "collation_connection")
					if err != nil {
						return nil, err
					}
					collationServer, err := ctx.GetSessionVariable(ctx, "collation_server")
					if err != nil {
						return nil, err
					}
					rows = append(rows, Row{
						"def",                   // trigger_catalog
						triggerDb.Name(),        // trigger_schema
						triggerPlan.TriggerName, // trigger_name
						triggerEvent,            // event_manipulation
						"def",                   // event_object_catalog
						triggerDb.Name(),        // event_object_schema //TODO: table may be in a different db
						tableName,               // event_object_table
						int64(order + 1),        // action_order
						nil,                     // action_condition
						triggerPlan.BodyString,  // action_statement
						"ROW",                   // action_orientation
						triggerTime,             // action_timing
						nil,                     // action_reference_old_table
						nil,                     // action_reference_new_table
						"OLD",                   // action_reference_old_row
						"NEW",                   // action_reference_new_row
						triggerPlan.CreatedAt,   // created
						"",                      // sql_mode
						triggerPlan.Definer,     // definer
						characterSetClient,      // character_set_client
						collationConnection,     // collation_connection
						collationServer,         // database_collation
					})
				}
			}
		}
	}
	return RowsToRowIter(rows...), nil
}

// viewsRowIter implements the sql.RowIter for the information_schema.VIEWS table.
func viewsRowIter(ctx *Context, catalog Catalog) (RowIter, error) {
	var rows []Row
	for _, db := range catalog.AllDatabases(ctx) {
		dbName := db.Name()

		views, err := viewsInDatabase(ctx, db)
		if err != nil {
			return nil, err
		}

		for _, view := range views {
			rows = append(rows, Row{
				"def",
				dbName,
				view.Name,
				view.TextDefinition,
				"NONE",
				"YES",
				"",
				"DEFINER",
				Collation_Default.CharacterSet().String(),
				Collation_Default.String(),
			})
		}
	}

	return RowsToRowIter(rows...), nil
}

// emptyRowIter implements the sql.RowIter for empty table.
func emptyRowIter(ctx *Context, c Catalog) (RowIter, error) {
	return RowsToRowIter(), nil
}

func NewUpdatableInformationSchemaDatabase() Database {
	db := NewInformationSchemaDatabase().(*informationSchemaDatabase)
	db.tables[StatisticsTableName] = newUpdatableStatsTable()
	return db
}

// NewInformationSchemaDatabase creates a new INFORMATION_SCHEMA Database.
func NewInformationSchemaDatabase() Database {
	isDb := &informationSchemaDatabase{
		name: InformationSchemaDatabaseName,
		tables: map[string]Table{
			AdministrableRoleAuthorizationsTableName: &informationSchemaTable{
				name:   AdministrableRoleAuthorizationsTableName,
				schema: administrableRoleAuthorizationsSchema,
				reader: emptyRowIter,
			},
			ApplicableRolesTableName: &informationSchemaTable{
				name:   ApplicableRolesTableName,
				schema: applicableRolesSchema,
				reader: emptyRowIter,
			},
			CharacterSetsTableName: &informationSchemaTable{
				name:   CharacterSetsTableName,
				schema: characterSetsSchema,
				reader: characterSetsRowIter,
			},
			CheckConstraintsTableName: &informationSchemaTable{
				name:   CheckConstraintsTableName,
				schema: checkConstraintsSchema,
				reader: checkConstraintsRowIter,
			},
			CollationCharSetApplicabilityTableName: &informationSchemaTable{
				name:   CollationCharSetApplicabilityTableName,
				schema: collationCharacterSetApplicabilitySchema,
				reader: collationCharacterSetApplicabilityRowIter,
			},
			CollationsTableName: &informationSchemaTable{
				name:   CollationsTableName,
				schema: collationsSchema,
				reader: collationsRowIter,
			},
			ColumnPrivilegesTableName: &informationSchemaTable{
				name:   ColumnPrivilegesTableName,
				schema: columnPrivilegesSchema,
				reader: emptyRowIter,
			},
			ColumnStatisticsTableName: &informationSchemaTable{
				name:   ColumnStatisticsTableName,
				schema: columnStatisticsSchema,
				reader: columnStatisticsRowIter,
			},
			ColumnsTableName: &ColumnsTable{
				name:    ColumnsTableName,
				schema:  columnsSchema,
				rowIter: columnsRowIter,
			},
			ColumnsExtensionsTableName: &informationSchemaTable{
				name:   ColumnsExtensionsTableName,
				schema: columnsExtensionsSchema,
				reader: emptyRowIter,
			},
			EnabledRolesTablesName: &informationSchemaTable{
				name:   EnabledRolesTablesName,
				schema: enabledRolesSchema,
				reader: emptyRowIter,
			},
			EnginesTableName: &informationSchemaTable{
				name:   EnginesTableName,
				schema: enginesSchema,
				reader: enginesRowIter,
			},
			EventsTableName: &informationSchemaTable{
				name:   EventsTableName,
				schema: eventsSchema,
				reader: emptyRowIter,
			},
			FilesTableName: &informationSchemaTable{
				name:   FilesTableName,
				schema: filesSchema,
				reader: emptyRowIter,
			},
			KeyColumnUsageTableName: &informationSchemaTable{
				name:   KeyColumnUsageTableName,
				schema: keyColumnUsageSchema,
				reader: keyColumnUsageRowIter,
			},
			KeywordsTableName: &informationSchemaTable{
				name:   KeywordsTableName,
				schema: keywordsSchema,
				reader: emptyRowIter,
			},
			OptimizerTraceTableName: &informationSchemaTable{
				name:   OptimizerTraceTableName,
				schema: optimizerTraceSchema,
				reader: emptyRowIter,
			},
			ParametersTableName: &informationSchemaTable{
				name:   ParametersTableName,
				schema: parametersSchema,
				reader: emptyRowIter,
			},
			PartitionsTableName: &informationSchemaTable{
				name:   PartitionsTableName,
				schema: partitionsSchema,
				reader: emptyRowIter,
			},
			PluginsTableName: &informationSchemaTable{
				name:   PluginsTableName,
				schema: pluginsSchema,
				reader: emptyRowIter,
			},
			ProcessListTableName: &informationSchemaTable{
				name:   ProcessListTableName,
				schema: processListSchema,
				reader: processListRowIter,
			},
			ProfilingTableName: &informationSchemaTable{
				name:   ProfilingTableName,
				schema: profilingSchema,
				reader: emptyRowIter,
			},
			ReferentialConstraintsTableName: &informationSchemaTable{
				name:   ReferentialConstraintsTableName,
				schema: referentialConstraintsSchema,
				reader: emptyRowIter,
			},
			ResourceGroupsTableName: &informationSchemaTable{
				name:   ResourceGroupsTableName,
				schema: resourceGroupsSchema,
				reader: emptyRowIter,
			},
			RoleColumnGrantsTableName: &informationSchemaTable{
				name:   RoleColumnGrantsTableName,
				schema: roleColumnGrantsSchema,
				reader: emptyRowIter,
			},
			RoleRoutineGrantsTableName: &informationSchemaTable{
				name:   RoleRoutineGrantsTableName,
				schema: roleRoutineGrantsSchema,
				reader: emptyRowIter,
			},
			RoleTableGrantsTableName: &informationSchemaTable{
				name:   RoleTableGrantsTableName,
				schema: roleTableGrantsSchema,
				reader: emptyRowIter,
			},
			RoutinesTableName: &routineTable{
				name:    RoutinesTableName,
				schema:  routinesSchema,
				rowIter: routinesRowIter,
			},
			SchemaPrivilegesTableName: &informationSchemaTable{
				name:   SchemaPrivilegesTableName,
				schema: schemaPrivilegesTableName,
				reader: emptyRowIter,
			},
			SchemataTableName: &informationSchemaTable{
				name:   SchemataTableName,
				schema: schemataSchema,
				reader: schemataRowIter,
			},
			SchemataExtensionsTableName: &informationSchemaTable{
				name:   SchemataExtensionsTableName,
				schema: schemataExtensionsTableName,
				reader: emptyRowIter,
			},
			StGeometryColumnsTableName: &informationSchemaTable{
				name:   StGeometryColumnsTableName,
				schema: stGeometryColumnsSchema,
				reader: emptyRowIter,
			},
			StSpatialReferenceSystemsTableName: &informationSchemaTable{
				name:   StSpatialReferenceSystemsTableName,
				schema: stSpatialReferenceSystemsSchema,
				reader: emptyRowIter,
			},
			StUnitsOfMeasureTableName: &informationSchemaTable{
				name:   StUnitsOfMeasureTableName,
				schema: stUnitsOfMeasureSchema,
				reader: emptyRowIter,
			},
			TableConstraintsTableName: &informationSchemaTable{
				name:   TableConstraintsTableName,
				schema: tableConstraintsSchema,
				reader: tableConstraintsRowIter,
			},
			TableConstraintsExtensionsTableName: &informationSchemaTable{
				name:   TableConstraintsExtensionsTableName,
				schema: tableConstraintsExtensionsSchema,
				reader: emptyRowIter,
			},
			TablePrivilegesTableName: &informationSchemaTable{
				name:   TablePrivilegesTableName,
				schema: tablePrivilegesSchema,
				reader: emptyRowIter,
			},
			TablesTableName: &informationSchemaTable{
				name:   TablesTableName,
				schema: tablesSchema,
				reader: tablesRowIter,
			},
			TablesExtensionsTableName: &informationSchemaTable{
				name:   TablesExtensionsTableName,
				schema: tablesExtensionsSchema,
				reader: emptyRowIter,
			},
			TablespacesTableName: &informationSchemaTable{
				name:   TablespacesTableName,
				schema: tablespacesSchema,
				reader: emptyRowIter,
			},
			TablespacesExtensionsTableName: &informationSchemaTable{
				name:   TablespacesExtensionsTableName,
				schema: tablespacesExtensionsSchema,
				reader: emptyRowIter,
			},
			TriggersTableName: &informationSchemaTable{
				name:   TriggersTableName,
				schema: triggersSchema,
				reader: triggersRowIter,
			},
			UserAttributesTableName: &informationSchemaTable{
				name:   UserAttributesTableName,
				schema: userAttributesSchema,
				reader: emptyRowIter,
			},
			UserPrivilegesTableName: &informationSchemaTable{
				name:   UserPrivilegesTableName,
				schema: userPrivilegesSchema,
				reader: emptyRowIter,
			},
			ViewRoutineUsageTableName: &informationSchemaTable{
				name:   ViewRoutineUsageTableName,
				schema: viewRoutineUsageSchema,
				reader: emptyRowIter,
			},
			ViewTableUsageTableName: &informationSchemaTable{
				name:   ViewTableUsageTableName,
				schema: viewTableUsageSchema,
				reader: emptyRowIter,
			},
			ViewsTableName: &informationSchemaTable{
				name:   ViewsTableName,
				schema: viewsSchema,
				reader: viewsRowIter,
			},
			InnoDBBufferPageName: &informationSchemaTable{
				name:   InnoDBBufferPageName,
				schema: innoDBBufferPageSchema,
				reader: emptyRowIter,
			},
			InnoDBBufferPageLRUName: &informationSchemaTable{
				name:   InnoDBBufferPageLRUName,
				schema: innoDBBufferPageLRUSchema,
				reader: emptyRowIter,
			},
			InnoDBBufferPoolStatsName: &informationSchemaTable{
				name:   InnoDBBufferPoolStatsName,
				schema: innoDBBufferPoolStatsSchema,
				reader: emptyRowIter,
			},
			InnoDBCachedIndexesName: &informationSchemaTable{
				name:   InnoDBCachedIndexesName,
				schema: innoDBCachedIndexesSchema,
				reader: emptyRowIter,
			},
			InnoDBCmpName: &informationSchemaTable{
				name:   InnoDBCmpName,
				schema: innoDBCmpSchema,
				reader: emptyRowIter,
			},
			InnoDBCmpResetName: &informationSchemaTable{
				name:   InnoDBCmpResetName,
				schema: innoDBCmpResetSchema,
				reader: emptyRowIter,
			},
			InnoDBCmpmemName: &informationSchemaTable{
				name:   InnoDBCmpmemName,
				schema: innoDBCmpmemSchema,
				reader: emptyRowIter,
			},
			InnoDBCmpmemResetName: &informationSchemaTable{
				name:   InnoDBCmpmemResetName,
				schema: innoDBCmpmemResetSchema,
				reader: emptyRowIter,
			},
			InnoDBCmpPerIndexName: &informationSchemaTable{
				name:   InnoDBCmpPerIndexName,
				schema: innoDBCmpPerIndexSchema,
				reader: emptyRowIter,
			},
			InnoDBCmpPerIndexResetName: &informationSchemaTable{
				name:   InnoDBCmpPerIndexResetName,
				schema: innoDBCmpPerIndexResetSchema,
				reader: emptyRowIter,
			},
			InnoDBColumnsName: &informationSchemaTable{
				name:   InnoDBColumnsName,
				schema: innoDBColumnsSchema,
				reader: emptyRowIter,
			},
			InnoDBDatafilesName: &informationSchemaTable{
				name:   InnoDBDatafilesName,
				schema: innoDBDatafilesSchema,
				reader: emptyRowIter,
			},
			InnoDBFieldsName: &informationSchemaTable{
				name:   InnoDBFieldsName,
				schema: innoDBFieldsSchema,
				reader: emptyRowIter,
			},
			InnoDBForeignName: &informationSchemaTable{
				name:   InnoDBForeignName,
				schema: innoDBForeignSchema,
				reader: emptyRowIter,
			},
			InnoDBForeignColsName: &informationSchemaTable{
				name:   InnoDBForeignColsName,
				schema: innoDBForeignColsSchema,
				reader: emptyRowIter,
			},
			InnoDBFtBeingDeletedName: &informationSchemaTable{
				name:   InnoDBFtBeingDeletedName,
				schema: innoDBFtBeingDeletedSchema,
				reader: emptyRowIter,
			},
			InnoDBFtConfigName: &informationSchemaTable{
				name:   InnoDBFtConfigName,
				schema: innoDBFtConfigSchema,
				reader: emptyRowIter,
			},
			InnoDBFtDefaultStopwordName: &informationSchemaTable{
				name:   InnoDBFtDefaultStopwordName,
				schema: innoDBFtDefaultStopwordSchema,
				reader: emptyRowIter,
			},
			InnoDBFtDeletedName: &informationSchemaTable{
				name:   InnoDBFtDeletedName,
				schema: innoDBFtDeletedSchema,
				reader: emptyRowIter,
			},
			InnoDBFtIndexCacheName: &informationSchemaTable{
				name:   InnoDBFtIndexCacheName,
				schema: innoDBFtIndexCacheSchema,
				reader: emptyRowIter,
			},
			InnoDBFtIndexTableName: &informationSchemaTable{
				name:   InnoDBFtIndexTableName,
				schema: innoDBFtIndexTableSchema,
				reader: emptyRowIter,
			},
			InnoDBIndexesName: &informationSchemaTable{
				name:   InnoDBIndexesName,
				schema: innoDBIndexesSchema,
				reader: emptyRowIter,
			},
			InnoDBMetricsName: &informationSchemaTable{
				name:   InnoDBMetricsName,
				schema: innoDBMetricsSchema,
				reader: emptyRowIter,
			},
			InnoDBSessionTempTablespacesName: &informationSchemaTable{
				name:   InnoDBSessionTempTablespacesName,
				schema: innoDBSessionTempTablespacesSchema,
				reader: emptyRowIter,
			},
			InnoDBTablesName: &informationSchemaTable{
				name:   InnoDBTablesName,
				schema: innoDBTablesSchema,
				reader: emptyRowIter,
			},
			InnoDBTablespacesName: &informationSchemaTable{
				name:   InnoDBTablespacesName,
				schema: innoDBTablespacesSchema,
				reader: emptyRowIter,
			},
			InnoDBTablespacesBriefName: &informationSchemaTable{
				name:   InnoDBTablespacesBriefName,
				schema: innoDBTablespacesBriefSchema,
				reader: emptyRowIter,
			},
			InnoDBTablestatsName: &informationSchemaTable{
				name:   InnoDBTablestatsName,
				schema: innoDBTablestatsSchema,
				reader: emptyRowIter,
			},
			InnoDBTempTableInfoName: &informationSchemaTable{
				name:   InnoDBTempTableInfoName,
				schema: innoDBTempTableSchema,
				reader: innoDBTempTableRowIter,
			},
			InnoDBTrxName: &informationSchemaTable{
				name:   InnoDBTrxName,
				schema: innoDBTrxSchema,
				reader: emptyRowIter,
			},
			InnoDBVirtualName: &informationSchemaTable{
				name:   InnoDBVirtualName,
				schema: innoDBVirtualSchema,
				reader: emptyRowIter,
			},
		},
	}

	isDb.tables[StatisticsTableName] = NewDefaultStats()

	return isDb
}

// Name implements the sql.Database interface.
func (db *informationSchemaDatabase) Name() string { return db.name }

func (db *informationSchemaDatabase) GetTableInsensitive(ctx *Context, tblName string) (Table, bool, error) {
	// The columns table has dynamic information that can't be cached across queries
	if strings.ToLower(tblName) == ColumnsTableName {
		return &ColumnsTable{}, true, nil
	}

	tbl, ok := GetTableInsensitive(tblName, db.tables)
	return tbl, ok, nil
}

func (db *informationSchemaDatabase) GetTableNames(ctx *Context) ([]string, error) {
	tblNames := make([]string, 0, len(db.tables))
	for k := range db.tables {
		tblNames = append(tblNames, k)
	}

	return tblNames, nil
}

// Name implements the sql.Table interface.
func (t *informationSchemaTable) Name() string {
	return t.name
}

// Schema implements the sql.Table interface.
func (t *informationSchemaTable) Schema() Schema {
	return t.schema
}

// Collation implements the sql.Table interface.
func (t *informationSchemaTable) Collation() CollationID {
	return Collation_Default
}

func (t *informationSchemaTable) AssignCatalog(cat Catalog) Table {
	t.catalog = cat
	return t
}

// Partitions implements the sql.Table interface.
func (t *informationSchemaTable) Partitions(ctx *Context) (PartitionIter, error) {
	return &informationSchemaPartitionIter{informationSchemaPartition: informationSchemaPartition{partitionKey(t.Name())}}, nil
}

// PartitionRows implements the sql.PartitionRows interface.
func (t *informationSchemaTable) PartitionRows(ctx *Context, partition Partition) (RowIter, error) {
	if !bytes.Equal(partition.Key(), partitionKey(t.Name())) {
		return nil, ErrPartitionNotFound.New(partition.Key())
	}
	if t.reader == nil {
		return RowsToRowIter(), nil
	}
	if t.catalog == nil {
		return nil, fmt.Errorf("nil catalog for info schema table %s", t.name)
	}
	return t.reader(ctx, t.catalog)
}

// PartitionCount implements the sql.PartitionCounter interface.
func (t *informationSchemaTable) String() string {
	return printTable(t.Name(), t.Schema())
}

// Key implements Partition  interface
func (p *informationSchemaPartition) Key() []byte { return p.key }

// Next implements single PartitionIter interface
func (pit *informationSchemaPartitionIter) Next(ctx *Context) (Partition, error) {
	if pit.pos == 0 {
		pit.pos++
		return pit, nil
	}
	return nil, io.EOF
}

// Close implements single PartitionIter interface
func (pit *informationSchemaPartitionIter) Close(_ *Context) error {
	pit.pos = 0
	return nil
}

func NewDefaultStats() *defaultStatsTable {
	return &defaultStatsTable{
		informationSchemaTable: &informationSchemaTable{
			name:   StatisticsTableName,
			schema: statisticsSchema,
			reader: statisticsRowIter,
		},
		stats: make(catalogStatistics),
	}
}

// catalogStatistics holds TableStatistics keyed by table and database
type catalogStatistics map[DbTable]*TableStatistics

// defaultStatsTable is a statistics table implementation
// with a cache to save ANALYZE results. RowCount defers to
// the underlying table in the absence of a cached statistic.
type defaultStatsTable struct {
	*informationSchemaTable
	stats catalogStatistics
}

var _ StatsReadWriter = (*defaultStatsTable)(nil)

func (n *defaultStatsTable) AssignCatalog(cat Catalog) Table {
	n.catalog = cat
	return n
}

func (n *defaultStatsTable) Hist(ctx *Context, db, table string) (HistogramMap, error) {
	if s, ok := n.stats[NewDbTable(db, table)]; ok {
		return s.Histograms, nil
	} else {
		err := fmt.Errorf("histogram not found for table '%s.%s'", db, table)
		return nil, err
	}
}

// RowCount returns a sql.StatisticsTable's row count, or false if the table does not
// implement the interface, or an error if the table was not found.
func (n *defaultStatsTable) RowCount(ctx *Context, db, table string) (uint64, bool, error) {
	s, ok := n.stats[NewDbTable(db, table)]
	if ok {
		return s.RowCount, true, nil
	}

	t, _, err := n.catalog.Table(ctx, db, table)
	if err != nil {
		return 0, false, err
	}
	st, ok := t.(StatisticsTable)
	if !ok {
		return 0, false, nil
	}
	cnt, err := st.RowCount(ctx)
	if err != nil {
		return 0, false, err
	}
	return cnt, true, nil
}

func (n *defaultStatsTable) Analyze(ctx *Context, db, table string) error {
	tableStats := &TableStatistics{
		CreatedAt: time.Now(),
	}

	t, _, err := n.catalog.Table(ctx, db, table)
	if err != nil {
		return err
	}
	histMap, err := NewHistogramMapFromTable(ctx, t)
	if err != nil {
		return err
	}

	tableStats.Histograms = histMap
	for _, v := range histMap {
		tableStats.RowCount = v.Count + v.NullCount
		break
	}

	n.stats[NewDbTable(db, table)] = tableStats
	return nil
}

func newUpdatableStatsTable() *updatableStatsTable {
	return &updatableStatsTable{
		defaultStatsTable: NewDefaultStats(),
	}
}

// updatableStatsTable provides a statistics table that can
// be edited with UPDATE statements.
type updatableStatsTable struct {
	*defaultStatsTable
}

var _ UpdatableTable = (*updatableStatsTable)(nil)
var _ StatsReadWriter = (*updatableStatsTable)(nil)

// AssignCatalog implements sql.CatalogTable
func (t *updatableStatsTable) AssignCatalog(cat Catalog) Table {
	t.catalog = cat
	return t
}

// Updater implements sql.UpdatableTable
func (t *updatableStatsTable) Updater(_ *Context) RowUpdater {
	return newStatsEditor(t.catalog, t.stats)
}

func newStatsEditor(c Catalog, stats map[DbTable]*TableStatistics) RowUpdater {
	return &statsEditor{c: c, s: stats}
}

// statsEditor is an internal-only object used to mock table
// statistics for testing.
type statsEditor struct {
	c Catalog
	s map[DbTable]*TableStatistics
}

var _ RowUpdater = (*statsEditor)(nil)

// StatementBegin implements sql.RowUpdater
func (s *statsEditor) StatementBegin(_ *Context) {}

// DiscardChanges implements sql.RowUpdater
func (s *statsEditor) DiscardChanges(_ *Context, _ error) error {
	return fmt.Errorf("discarding statsEditor changes not supported")
}

// StatementComplete implements sql.RowUpdater
func (s *statsEditor) StatementComplete(_ *Context) error { return nil }

// Update implements sql.RowUpdater
func (s *statsEditor) Update(ctx *Context, old, new Row) error {
	db, ok := old[1].(string)
	if !ok {
		return fmt.Errorf("expected string type databaseName; found type: '%T', value: '%v'", old[1], old[1])
	}
	table, ok := old[2].(string)
	if !ok {
		return fmt.Errorf("expected string type tableName; found type: '%T', value: '%v'", old[2], old[2])
	}

	_, _, err := s.c.Table(ctx, db, table)
	if err != nil {
		return err
	}

	card, ok := new[9].(int64)
	if !ok {
		return fmt.Errorf("expeceted integer cardinality; found type: '%T', value: '%s'", new[9], new[9])
	}
	stats := &TableStatistics{
		RowCount:   uint64(card),
		CreatedAt:  time.Now(),
		Histograms: make(HistogramMap),
	}
	s.s[NewDbTable(db, table)] = stats
	return nil
}

func (s *statsEditor) Close(context *Context) error {
	return nil
}

func printTable(name string, tableSchema Schema) string {
	p := NewTreePrinter()
	_ = p.WriteNode("Table(%s)", name)
	var schema = make([]string, len(tableSchema))
	for i, col := range tableSchema {
		schema[i] = fmt.Sprintf(
			"Column(%s, %s, nullable=%v)",
			col.Name,
			col.Type.String(),
			col.Nullable,
		)
	}
	_ = p.WriteChildren(schema...)
	return p.String()
}

func partitionKey(tableName string) []byte {
	return []byte(InformationSchemaDatabaseName + "." + tableName)
}

func getColumnNamesFromIndex(idx Index, table Table) []string {
	var indexCols []string
	for _, expr := range idx.Expressions() {
		col := plan.GetColumnFromIndexExpr(expr, table)
		if col != nil {
			indexCols = append(indexCols, col.Name)
		}
	}

	return indexCols
}

// viewsInDatabase returns all views defined on the database given, consulting both the database itself as well as any
// views defined in session memory. Typically there will not be both types of views on a single database, but the
// interfaces do make it possible.
func viewsInDatabase(ctx *Context, db Database) ([]ViewDefinition, error) {
	var views []ViewDefinition
	dbName := db.Name()

	if privilegedDatabase, ok := db.(mysql_db.PrivilegedDatabase); ok {
		db = privilegedDatabase.Unwrap()
	}
	if vdb, ok := db.(ViewDatabase); ok {
		dbViews, err := vdb.AllViews(ctx)
		if err != nil {
			return nil, err
		}

		for _, view := range dbViews {
			views = append(views, view)
		}
	}

	for _, view := range ctx.GetViewRegistry().ViewsInDatabase(dbName) {
		views = append(views, ViewDefinition{
			Name:           view.Name(),
			TextDefinition: view.TextDefinition(),
		})
	}

	return views, nil
}<|MERGE_RESOLUTION|>--- conflicted
+++ resolved
@@ -893,15 +893,11 @@
 			}
 
 			for _, col := range t.Schema() {
-<<<<<<< HEAD
-				if _, ok := col.Type.(types.StringType); ok {
-=======
 				privSetCol := privSetTbl.Column(col.Name)
 				if privSetCount == 0 && privSetDb.Count() == 0 && privSetTbl.Count() == 0 && privSetCol.Count() == 0 {
 					continue
 				}
-				if _, ok := col.Type.(StringType); ok {
->>>>>>> 539e052d
+				if _, ok := col.Type.(types.StringType); ok {
 					continue
 				}
 
@@ -916,25 +912,13 @@
 				}
 
 				// TODO: missing other key/value pairs in the JSON
-				histogram := JSONDocument{Val: map[string]interface{}{"buckets": buckets}}
+				histogram := types.JSONDocument{Val: map[string]interface{}{"buckets": buckets}}
 
 				rows = append(rows, Row{
 					db.Name(), // table_schema
 					t.Name(),  // table_name
 					col.Name,  // column_name
-<<<<<<< HEAD
-					//hist.Mean,          // mean
-					//hist.Min,           // min
-					//hist.Max,           // max
-					//hist.Count,         // count
-					//hist.NullCount,     // null_count
-					//hist.DistinctCount, // distinct_count
-					//bucketStrings, // buckets
-					// TODO: missing other key/value pairs in the JSON
-					types.JSONDocument{Val: map[string]interface{}{"buckets": buckets}}, // histogram
-=======
 					histogram, // histogram
->>>>>>> 539e052d
 				})
 			}
 			return true, nil
