package memo

import (
	"fmt"

	"github.com/dolthub/go-mysql-server/sql"
	"github.com/dolthub/go-mysql-server/sql/expression"
	"github.com/dolthub/go-mysql-server/sql/fixidx"
	"github.com/dolthub/go-mysql-server/sql/plan"
	"github.com/dolthub/go-mysql-server/sql/types"
)

type ExecBuilder struct{}

func NewExecBuilder() *ExecBuilder {
	return &ExecBuilder{}
}

func (b *ExecBuilder) buildRel(r RelExpr, input sql.Schema, children ...sql.Node) (sql.Node, error) {
	n, err := buildRelExpr(b, r, input, children...)
	if err != nil {
		return nil, err
	}

	return b.buildDistinct(n, r.Distinct())
}

func (b *ExecBuilder) buildInnerJoin(j *InnerJoin, input sql.Schema, children ...sql.Node) (sql.Node, error) {
	if len(j.Filter) == 0 {
		return plan.NewCrossJoin(children[0], children[1]), nil
	}
	filters, err := b.buildFilterConjunction(j.g.m.scope, input, j.Filter...)
	if err != nil {
		return nil, err
	}
	return plan.NewInnerJoin(children[0], children[1], filters), nil
}

func (b *ExecBuilder) buildCrossJoin(j *CrossJoin, input sql.Schema, children ...sql.Node) (sql.Node, error) {
	return plan.NewCrossJoin(children[0], children[1]), nil
}

func (b *ExecBuilder) buildLeftJoin(j *LeftJoin, input sql.Schema, children ...sql.Node) (sql.Node, error) {
	filters, err := b.buildFilterConjunction(j.g.m.scope, input, j.Filter...)
	if err != nil {
		return nil, err
	}
	return plan.NewLeftOuterJoin(children[0], children[1], filters), nil
}

func (b *ExecBuilder) buildFullOuterJoin(j *FullOuterJoin, input sql.Schema, children ...sql.Node) (sql.Node, error) {
	filters, err := b.buildFilterConjunction(j.g.m.scope, input, j.Filter...)
	if err != nil {
		return nil, err
	}
	return plan.NewFullOuterJoin(children[0], children[1], filters), nil
}

func (b *ExecBuilder) buildSemiJoin(j *SemiJoin, input sql.Schema, children ...sql.Node) (sql.Node, error) {
	filters, err := b.buildFilterConjunction(j.g.m.scope, input, j.Filter...)
	if err != nil {
		return nil, err
	}
	left := children[0]
	return plan.NewJoin(left, children[1], j.Op, filters), nil
}

func (b *ExecBuilder) buildAntiJoin(j *AntiJoin, input sql.Schema, children ...sql.Node) (sql.Node, error) {
	filters, err := b.buildFilterConjunction(j.g.m.scope, input, j.Filter...)
	if err != nil {
		return nil, err
	}
	return plan.NewJoin(children[0], children[1], j.Op, filters), nil
}

func (b *ExecBuilder) buildLookup(l *Lookup, input sql.Schema, children ...sql.Node) (sql.Node, error) {
	var ret sql.Node
	var err error

	// the key lookup only has visibility into the left half of the join,
	// so we hide the right input cols
	sch := input[:len(input)-len(l.Parent.Right.RelProps.OutputCols())]

	keyExprs := make([]sql.Expression, len(l.KeyExprs))
	for i := range l.KeyExprs {
		keyExprs[i], err = b.buildScalar(l.KeyExprs[i], sch)
		if err != nil {
			return nil, err
		}

	}

	if err != nil {
		return nil, err
	}
	switch n := children[0].(type) {
	case *plan.ResolvedTable:
		ret, err = plan.NewIndexedAccessForResolvedTable(n, plan.NewLookupBuilder(l.Index.SqlIdx(), keyExprs, l.Nullmask))
	case *plan.TableAlias:
		ret, err = plan.NewIndexedAccessForResolvedTable(n.Child.(*plan.ResolvedTable), plan.NewLookupBuilder(l.Index.SqlIdx(), keyExprs, l.Nullmask))
		ret = plan.NewTableAlias(n.Name(), ret)
	case *plan.Distinct:
		ret, err = b.buildLookup(l, input, n.Child)
		ret = plan.NewDistinct(ret)
	case *plan.Filter:
		ret, err = b.buildLookup(l, input, n.Child)
		ret = plan.NewFilter(n.Expression, ret)
	case *plan.Project:
		ret, err = b.buildLookup(l, input, n.Child)
		ret = plan.NewProject(n.Projections, ret)
	case *plan.Limit:
		ret, err = b.buildLookup(l, input, n.Child)
		ret = plan.NewLimit(n.Limit, ret)
	default:
		panic(fmt.Sprintf("unexpected lookup child %T", n))
	}
	if err != nil {
		return nil, err
	}
	return ret, nil
}

func (b *ExecBuilder) buildLookupJoin(j *LookupJoin, input sql.Schema, children ...sql.Node) (sql.Node, error) {
	left := children[0]
	right, err := b.buildLookup(j.Lookup, input, children[1])
	if err != nil {
		return nil, err
	}
	filters, err := b.buildFilterConjunction(j.g.m.scope, input, j.Filter...)
	if err != nil {
		return nil, err
	}
	return plan.NewJoin(left, right, j.Op, filters).WithScopeLen(j.g.m.scopeLen), nil
}

func (b *ExecBuilder) buildRangeHeap(sr *RangeHeap, leftSch, rightSch sql.Schema, children ...sql.Node) (ret sql.Node, err error) {
	switch n := children[0].(type) {
	case *plan.Distinct:
		ret, err = b.buildRangeHeap(sr, leftSch, rightSch, n.Child)
		ret = plan.NewDistinct(ret)
	case *plan.Filter:
		ret, err = b.buildRangeHeap(sr, leftSch, rightSch, n.Child)
		ret = plan.NewFilter(n.Expression, ret)
	case *plan.Project:
		ret, err = b.buildRangeHeap(sr, leftSch, rightSch, n.Child)
		ret = plan.NewProject(n.Projections, ret)
	case *plan.Limit:
		ret, err = b.buildRangeHeap(sr, leftSch, rightSch, n.Child)
		ret = plan.NewLimit(n.Limit, ret)
	default:
		var childNode sql.Node
		if sr.MinIndex != nil {
			childNode, err = b.buildIndexScan(sr.MinIndex, rightSch, n)
		} else {
			sortExpr, err := b.buildScalar(*sr.MinExpr, rightSch)
			if err != nil {
				return nil, err
			}
			sf := []sql.SortField{{
				Column:       sortExpr,
				Order:        sql.Ascending,
				NullOrdering: sql.NullsLast, // Due to https://github.com/dolthub/go-mysql-server/issues/1903
			}}
			childNode = plan.NewSort(sf, n)
		}

		if err != nil {
			return nil, err
		}
		ret, err = plan.NewRangeHeap(
			childNode,
			leftSch,
			rightSch,
			sr.ValueCol.Gf,
			sr.MinColRef.Gf,
			sr.MaxColRef.Gf,
			sr.RangeClosedOnLowerBound,
			sr.RangeClosedOnUpperBound)
	}
	if err != nil {
		return nil, err
	}
	return ret, nil
}

func (b *ExecBuilder) buildRangeHeapJoin(j *RangeHeapJoin, input sql.Schema, children ...sql.Node) (sql.Node, error) {
	leftSch := input[:len(input)-len(j.Right.RelProps.OutputCols())]
	rightSch := input[len(j.Left.RelProps.OutputCols()):]

	var left sql.Node
	var err error
	if j.RangeHeap.ValueIndex != nil {
		left, err = b.buildIndexScan(j.RangeHeap.ValueIndex, input, children[0])
		if err != nil {
			return nil, err
		}
	} else {
		sortExpr, err := b.buildScalar(*j.RangeHeap.ValueExpr, leftSch)
		if err != nil {
			return nil, err
		}
		sf := []sql.SortField{{
			Column:       sortExpr,
			Order:        sql.Ascending,
			NullOrdering: sql.NullsLast, // Due to https://github.com/dolthub/go-mysql-server/issues/1903
		}}
		left = plan.NewSort(sf, children[0])
	}

	right, err := b.buildRangeHeap(j.RangeHeap, leftSch, rightSch, children[1])
	if err != nil {
		return nil, err
	}
	filters, err := b.buildFilterConjunction(j.g.m.scope, input, j.Filter...)
	if err != nil {
		return nil, err
	}
	return plan.NewJoin(left, right, j.Op, filters).WithScopeLen(j.g.m.scopeLen), nil
}

func (b *ExecBuilder) buildConcatJoin(j *ConcatJoin, input sql.Schema, children ...sql.Node) (sql.Node, error) {
	var alias string
	var name string
	rightC := children[1]
	switch n := rightC.(type) {
	case *plan.TableAlias:
		alias = n.Name()
		name = n.Child.(sql.Nameable).Name()
		rightC = n.Child
	case *plan.ResolvedTable:
		name = n.Name()
	}

	right, err := b.buildLookup(j.Concat[0], input, rightC)
	if err != nil {
		return nil, err
	}
	for _, look := range j.Concat[1:] {
		l, err := b.buildLookup(look, input, rightC)
		if err != nil {
			return nil, err
		}
		right = plan.NewTransformedNamedNode(plan.NewConcat(l, right), name)
	}

	if alias != "" {
		// restore alias
		right = plan.NewTableAlias(alias, right)
	}

	filters, err := b.buildFilterConjunction(j.g.m.scope, input, j.Filter...)
	if err != nil {
		return nil, err
	}

	return plan.NewJoin(children[0], right, j.Op, filters).WithScopeLen(j.g.m.scopeLen), nil
}

func (b *ExecBuilder) buildHashJoin(j *HashJoin, input sql.Schema, children ...sql.Node) (sql.Node, error) {
	leftProbeFilters := make([]sql.Expression, len(j.LeftAttrs))
	var err error
	for i := range j.LeftAttrs {
		leftProbeFilters[i], err = b.buildScalar(j.LeftAttrs[i].Scalar, input)
		if err != nil {
			return nil, err
		}
	}
	leftProbeKey := expression.Tuple(leftProbeFilters)

	tmpScope := j.g.m.scope
	if tmpScope != nil {
		tmpScope = tmpScope.NewScopeNoJoin()
	}

	rightEntryFilters := make([]sql.Expression, len(j.RightAttrs))
	for i := range j.RightAttrs {
		rightEntryFilters[i], err = b.buildScalar(j.RightAttrs[i].Scalar, j.Right.RelProps.OutputCols())
		if err != nil {
			return nil, err
		}
	}
	rightEntryKey := expression.Tuple(rightEntryFilters)

	filters, err := b.buildFilterConjunction(j.g.m.scope, input, j.Filter...)
	if err != nil {
		return nil, err
	}

<<<<<<< HEAD
	outer := plan.NewHashLookup(children[1], rightEntryKey, leftProbeKey)
=======
	cr := plan.NewCachedResults(children[1])
	outer := plan.NewHashLookup(cr, rightEntryKey, leftProbeKey, j.Op)
>>>>>>> 363de432
	inner := children[0]
	return plan.NewJoin(inner, outer, j.Op, filters).WithScopeLen(j.g.m.scopeLen), nil
}

func (b *ExecBuilder) buildIndexScan(i *IndexScan, input sql.Schema, children ...sql.Node) (sql.Node, error) {
	// need keyExprs for whole range for every dimension
	l := sql.IndexLookup{Index: i.Idx.SqlIdx(), Ranges: sql.RangeCollection{i.Range}}

	var ret sql.Node
	var err error
	switch n := children[0].(type) {
	case *plan.ResolvedTable:
		ret, err = plan.NewStaticIndexedAccessForResolvedTable(n, l)
	case *plan.TableAlias:
		ret, err = plan.NewStaticIndexedAccessForResolvedTable(n.Child.(*plan.ResolvedTable), l)
		ret = plan.NewTableAlias(n.Name(), ret)
	case *plan.Distinct:
		ret, err = b.buildIndexScan(i, input, n.Child)
		ret = plan.NewDistinct(ret)
	case *plan.OrderedDistinct:
		ret, err = b.buildIndexScan(i, input, n.Child)
		ret = plan.NewOrderedDistinct(ret)
	case *plan.Project:
		ret, err = b.buildIndexScan(i, input, n.Child)
		ret = plan.NewProject(n.Projections, ret)
	case *plan.Filter:
		ret, err = b.buildIndexScan(i, input, n.Child)
		ret = plan.NewFilter(n.Expression, ret)
	default:
		return nil, fmt.Errorf("unexpected *indexScan child: %T", n)
	}
	if err != nil {
		return nil, err
	}
	return ret, nil
}

func checkIndexTypeMismatch(idx sql.Index, rang sql.Range) bool {
	for i, typ := range idx.ColumnExpressionTypes() {
		if !types.Null.Equals(rang[i].Typ) && !typ.Type.Equals(rang[i].Typ) {
			return true
		}
	}
	return false
}

func (b *ExecBuilder) buildMergeJoin(j *MergeJoin, input sql.Schema, children ...sql.Node) (sql.Node, error) {
	inner, err := b.buildIndexScan(j.InnerScan, input, children[0])
	if err != nil {
		return nil, err
	}
	if checkIndexTypeMismatch(j.InnerScan.Idx.SqlIdx(), j.InnerScan.Range) {
		return nil, fmt.Errorf("index scan type mismatch")
	}

	outer, err := b.buildIndexScan(j.OuterScan, input, children[1])
	if err != nil {
		return nil, err
	}
	if checkIndexTypeMismatch(j.OuterScan.Idx.SqlIdx(), j.OuterScan.Range) {
		return nil, fmt.Errorf("index scan type mismatch")
	}
	if j.SwapCmp {
		switch cmp := j.Filter[0].(type) {
		case *Equal:
			j.Filter[0] = &Equal{Left: cmp.Right, Right: cmp.Left}
		case *Lt:
			j.Filter[0] = &Gt{Left: cmp.Right, Right: cmp.Left}
		case *Leq:
			j.Filter[0] = &Geq{Left: cmp.Right, Right: cmp.Left}
		default:
			return nil, fmt.Errorf("unexpected non-comparison condition in merge join, %T", cmp)
		}
	}
	filters, err := b.buildFilterConjunction(j.g.m.scope, input, j.Filter...)
	if err != nil {
		return nil, err
	}
	return plan.NewJoin(inner, outer, j.Op, filters).WithScopeLen(j.g.m.scopeLen), nil
}

func (b *ExecBuilder) buildSubqueryAlias(r *SubqueryAlias, input sql.Schema, children ...sql.Node) (sql.Node, error) {
	return r.Table, nil
}

func (b *ExecBuilder) buildMax1Row(r *Max1Row, input sql.Schema, children ...sql.Node) (sql.Node, error) {
	return r.Table, nil
}

func (b *ExecBuilder) buildTableFunc(r *TableFunc, input sql.Schema, children ...sql.Node) (sql.Node, error) {
	return r.Table, nil
}

func (b *ExecBuilder) buildRecursiveCte(r *RecursiveCte, input sql.Schema, children ...sql.Node) (sql.Node, error) {
	return r.Table, nil
}

func (b *ExecBuilder) buildValues(r *Values, _ sql.Schema, _ ...sql.Node) (sql.Node, error) {
	return r.Table, nil
}

func (b *ExecBuilder) buildRecursiveTable(r *RecursiveTable, _ sql.Schema, _ ...sql.Node) (sql.Node, error) {
	return r.Table, nil
}
func (b *ExecBuilder) buildTableAlias(r *TableAlias, _ sql.Schema, _ ...sql.Node) (sql.Node, error) {
	return r.Table, nil
}

func (b *ExecBuilder) buildTableScan(r *TableScan, _ sql.Schema, _ ...sql.Node) (sql.Node, error) {
	return r.Table, nil
}

func (b *ExecBuilder) buildEmptyTable(r *EmptyTable, _ sql.Schema, _ ...sql.Node) (sql.Node, error) {
	return r.Table, nil
}

func (b *ExecBuilder) buildProject(r *Project, input sql.Schema, children ...sql.Node) (sql.Node, error) {
	projInput := input[len(input)-len(children[0].Schema()):]
	proj := make([]sql.Expression, len(r.Projections))
	var err error
	for i := range r.Projections {
		proj[i], err = b.buildScalar(r.Projections[i].Scalar, projInput)
		if err != nil {
			return nil, err
		}
	}
	return plan.NewProject(proj, children[0]), nil
}

func (b *ExecBuilder) buildFilter(r *Filter, input sql.Schema, children ...sql.Node) (sql.Node, error) {
	projInput := input[len(input)-len(children[0].Schema()):]
	filters := make([]sql.Expression, len(r.Filters))
	var err error
	for i := range r.Filters {
		filters[i], err = b.buildScalar(r.Filters[i].Scalar, projInput)
		if err != nil {
			return nil, err
		}
	}
	ret := plan.NewFilter(expression.JoinAnd(filters...), children[0])
	return ret, nil
}

func (b *ExecBuilder) buildDistinct(n sql.Node, d distinctOp) (sql.Node, error) {
	switch d {
	case HashDistinctOp:
		return plan.NewDistinct(n), nil
	case SortedDistinctOp:
		return plan.NewOrderedDistinct(n), nil
	case noDistinctOp:
		return n, nil
	default:
		return nil, fmt.Errorf("unexpected distinct operator: %d", d)
	}
}

// scalar expressions

func (b *ExecBuilder) buildScalar(e ScalarExpr, sch sql.Schema) (sql.Expression, error) {
	return buildScalarExpr(b, e, sch)
}

func (b *ExecBuilder) buildFilterConjunction(scope *plan.Scope, s sql.Schema, filters ...ScalarExpr) (sql.Expression, error) {
	var ret sql.Expression
	for i := range filters {
		filter, err := b.buildScalar(filters[i], s)
		if err != nil {
			return nil, err
		}
		if ret == nil {
			ret = filter
		} else {
			ret = expression.NewAnd(ret, filter)
		}
	}
	return ret, nil
}

func (b *ExecBuilder) buildEqual(e *Equal, sch sql.Schema) (sql.Expression, error) {
	l, err := b.buildScalar(e.Left.Scalar, sch)
	if err != nil {
		return nil, err
	}
	r, err := b.buildScalar(e.Right.Scalar, sch)
	if err != nil {
		return nil, err
	}
	return expression.NewEquals(l, r), nil
}

func (b *ExecBuilder) buildLiteral(e *Literal, sch sql.Schema) (sql.Expression, error) {
	return expression.NewLiteral(e.Val, e.Typ), nil
}

func (b *ExecBuilder) buildColRef(e *ColRef, sch sql.Schema) (sql.Expression, error) {
	gf, _, err := fixidx.FixFieldIndexes(e.Group().m.scope, nil, sch, e.Gf)
	return gf, err
}

func (b *ExecBuilder) buildOr(e *Or, sch sql.Schema) (sql.Expression, error) {
	left, err := b.buildScalar(e.Left.Scalar, sch)
	if err != nil {
		return nil, err
	}
	right, err := b.buildScalar(e.Right.Scalar, sch)
	if err != nil {
		return nil, err
	}
	return expression.NewOr(left, right), nil
}

func (b *ExecBuilder) buildAnd(e *And, sch sql.Schema) (sql.Expression, error) {
	left, err := b.buildScalar(e.Left.Scalar, sch)
	if err != nil {
		return nil, err
	}
	right, err := b.buildScalar(e.Right.Scalar, sch)
	if err != nil {
		return nil, err
	}
	return expression.NewAnd(left, right), nil
}

func (b *ExecBuilder) buildRegexp(e *Regexp, sch sql.Schema) (sql.Expression, error) {
	left, err := b.buildScalar(e.Left.Scalar, sch)
	if err != nil {
		return nil, err
	}
	right, err := b.buildScalar(e.Right.Scalar, sch)
	if err != nil {
		return nil, err
	}
	return expression.NewRegexp(left, right), nil
}

func (b *ExecBuilder) buildLeq(e *Leq, sch sql.Schema) (sql.Expression, error) {
	left, err := b.buildScalar(e.Left.Scalar, sch)
	if err != nil {
		return nil, err
	}
	right, err := b.buildScalar(e.Right.Scalar, sch)
	if err != nil {
		return nil, err
	}
	return expression.NewLessThanOrEqual(left, right), nil
}

func (b *ExecBuilder) buildLt(e *Lt, sch sql.Schema) (sql.Expression, error) {
	left, err := b.buildScalar(e.Left.Scalar, sch)
	if err != nil {
		return nil, err
	}
	right, err := b.buildScalar(e.Right.Scalar, sch)
	if err != nil {
		return nil, err
	}
	return expression.NewLessThan(left, right), nil
}

func (b *ExecBuilder) buildGt(e *Gt, sch sql.Schema) (sql.Expression, error) {
	left, err := b.buildScalar(e.Left.Scalar, sch)
	if err != nil {
		return nil, err
	}
	right, err := b.buildScalar(e.Right.Scalar, sch)
	if err != nil {
		return nil, err
	}
	return expression.NewGreaterThan(left, right), nil
}

func (b *ExecBuilder) buildGeq(e *Geq, sch sql.Schema) (sql.Expression, error) {
	left, err := b.buildScalar(e.Left.Scalar, sch)
	if err != nil {
		return nil, err
	}
	right, err := b.buildScalar(e.Right.Scalar, sch)
	if err != nil {
		return nil, err
	}
	return expression.NewGreaterThanOrEqual(left, right), nil
}

func (b *ExecBuilder) buildInTuple(e *InTuple, sch sql.Schema) (sql.Expression, error) {
	left, err := b.buildScalar(e.Left.Scalar, sch)
	if err != nil {
		return nil, err
	}
	right, err := b.buildScalar(e.Right.Scalar, sch)
	if err != nil {
		return nil, err
	}
	return expression.NewInTuple(left, right), nil
}

func (b *ExecBuilder) buildNullSafeEq(e *NullSafeEq, sch sql.Schema) (sql.Expression, error) {
	left, err := b.buildScalar(e.Left.Scalar, sch)
	if err != nil {
		return nil, err
	}
	right, err := b.buildScalar(e.Right.Scalar, sch)
	if err != nil {
		return nil, err
	}
	return expression.NewNullSafeEquals(left, right), nil
}

func (b *ExecBuilder) buildNot(e *Not, sch sql.Schema) (sql.Expression, error) {
	child, err := b.buildScalar(e.Child.Scalar, sch)
	if err != nil {
		return nil, err
	}
	return expression.NewNot(child), nil
}

func (b *ExecBuilder) buildArithmetic(e *Arithmetic, sch sql.Schema) (sql.Expression, error) {
	left, err := b.buildScalar(e.Left.Scalar, sch)
	if err != nil {
		return nil, err
	}
	right, err := b.buildScalar(e.Right.Scalar, sch)
	if err != nil {
		return nil, err
	}
	return expression.NewArithmetic(left, right, e.Op.String()), nil
}

func (b *ExecBuilder) buildBindvar(e *Bindvar, sch sql.Schema) (sql.Expression, error) {
	return &expression.BindVar{Name: e.Name, Typ: e.Typ}, nil
}

func (b *ExecBuilder) buildIsNull(e *IsNull, sch sql.Schema) (sql.Expression, error) {
	child, err := b.buildScalar(e.Child.Scalar, sch)
	if err != nil {
		return nil, err
	}
	return expression.NewIsNull(child), nil
}

func (b *ExecBuilder) buildTuple(e *Tuple, sch sql.Schema) (sql.Expression, error) {
	values := make([]sql.Expression, len(e.Values))
	var err error
	for i := range values {
		values[i], err = b.buildScalar(e.Values[i].Scalar, sch)
		if err != nil {
			return nil, err
		}
	}
	return expression.NewTuple(values...), nil
}

func (b *ExecBuilder) buildBetween(e *Between, sch sql.Schema) (sql.Expression, error) {
	value, err := b.buildScalar(e.Value.Scalar, sch)
	if err != nil {
		return nil, err
	}
	min, err := b.buildScalar(e.Min.Scalar, sch)
	if err != nil {
		return nil, err
	}
	max, err := b.buildScalar(e.Max.Scalar, sch)
	if err != nil {
		return nil, err
	}
	return expression.NewBetween(value, min, max), nil
}

func (b *ExecBuilder) buildHidden(e *Hidden, sch sql.Schema) (sql.Expression, error) {
	ret, _, err := fixidx.FixFieldIndexes(e.g.m.scope, nil, sch, e.E)
	return ret, err
}<|MERGE_RESOLUTION|>--- conflicted
+++ resolved
@@ -286,12 +286,7 @@
 		return nil, err
 	}
 
-<<<<<<< HEAD
-	outer := plan.NewHashLookup(children[1], rightEntryKey, leftProbeKey)
-=======
-	cr := plan.NewCachedResults(children[1])
-	outer := plan.NewHashLookup(cr, rightEntryKey, leftProbeKey, j.Op)
->>>>>>> 363de432
+	outer := plan.NewHashLookup(children[1], rightEntryKey, leftProbeKey, j.Op)
 	inner := children[0]
 	return plan.NewJoin(inner, outer, j.Op, filters).WithScopeLen(j.g.m.scopeLen), nil
 }
