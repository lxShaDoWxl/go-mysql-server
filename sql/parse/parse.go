// Copyright 2020-2021 Dolthub, Inc.
//
// Licensed under the Apache License, Version 2.0 (the "License");
// you may not use this file except in compliance with the License.
// You may obtain a copy of the License at
//
//     http://www.apache.org/licenses/LICENSE-2.0
//
// Unless required by applicable law or agreed to in writing, software
// distributed under the License is distributed on an "AS IS" BASIS,
// WITHOUT WARRANTIES OR CONDITIONS OF ANY KIND, either express or implied.
// See the License for the specific language governing permissions and
// limitations under the License.

package parse

import (
	"bufio"
	"fmt"
	"io"
	"io/ioutil"
	"regexp"
	"strconv"
	"strings"
	"time"
	"unicode"

	"github.com/dolthub/vitess/go/vt/sqlparser"
	"github.com/opentracing/opentracing-go"
	"gopkg.in/src-d/go-errors.v1"

	"github.com/dolthub/go-mysql-server/sql"
	"github.com/dolthub/go-mysql-server/sql/expression"
	"github.com/dolthub/go-mysql-server/sql/expression/function"
	"github.com/dolthub/go-mysql-server/sql/expression/function/aggregation"
	"github.com/dolthub/go-mysql-server/sql/plan"
)

var (
	// ErrUnsupportedSyntax is thrown when a specific syntax is not already supported
	ErrUnsupportedSyntax = errors.NewKind("unsupported syntax: %s")

	// ErrUnsupportedFeature is thrown when a feature is not already supported
	ErrUnsupportedFeature = errors.NewKind("unsupported feature: %s")

	// ErrInvalidSQLValType is returned when a SQLVal type is not valid.
	ErrInvalidSQLValType = errors.NewKind("invalid SQLVal of type: %d")

	// ErrInvalidSortOrder is returned when a sort order is not valid.
	ErrInvalidSortOrder = errors.NewKind("invalid sort order: %s")

	// errInvalidDescribeFormat is returned when an invalid format string is used for DESCRIBE statements
	errInvalidDescribeFormat = errors.NewKind("invalid format %q for DESCRIBE, supported formats: %s")

	ErrInvalidIndexPrefix = errors.NewKind("invalid index prefix: %v")

	ErrUnknownIndexColumn = errors.NewKind("unknown column: '%s' in %s index '%s'")

	ErrInvalidAutoIncCols = errors.NewKind("there can be only one auto_increment column and it must be defined as a key")

	ErrUnknownConstraintDefinition = errors.NewKind("unknown constraint definition: %s, %T")
)

var (
	showVariablesRegex   = regexp.MustCompile(`^show\s+(.*)?variables\s*`)
	showWarningsRegex    = regexp.MustCompile(`^show\s+warnings\s*`)
	fullProcessListRegex = regexp.MustCompile(`^show\s+(full\s+)?processlist$`)
	unlockTablesRegex    = regexp.MustCompile(`^unlock\s+tables$`)
	lockTablesRegex      = regexp.MustCompile(`^lock\s+tables\s`)
	setRegex             = regexp.MustCompile(`^set\s+`)
)

var describeSupportedFormats = []string{"tree"}

// These constants aren't exported from vitess for some reason. This could be removed if we changed this.
const (
	colKeyNone sqlparser.ColumnKeyOption = iota
	colKeyPrimary
	colKeySpatialKey
	colKeyUnique
	colKeyUniqueKey
	colKey
)

func mustCastNumToInt64(x interface{}) int64 {
	switch v := x.(type) {
	case int8:
		return int64(v)
	case int16:
		return int64(v)
	case int32:
		return int64(v)
	case uint8:
		return int64(v)
	case uint16:
		return int64(v)
	case uint32:
		return int64(v)
	case int64:
		return int64(v)
	case uint64:
		i64 := int64(v)
		if v == uint64(i64) {
			return i64
		}
	}

	panic(fmt.Sprintf("failed to convert to int64: %v", x))
}

// Parse parses the given SQL sentence and returns the corresponding node.
func Parse(ctx *sql.Context, query string) (sql.Node, error) {
	span, ctx := ctx.Span("parse", opentracing.Tag{Key: "query", Value: query})
	defer span.Finish()

	s := strings.TrimSpace(query)
	if strings.HasSuffix(s, ";") {
		s = s[:len(s)-1]
	}

	lowerQuery := strings.ToLower(s)

	// TODO: get rid of all these custom parser options
	switch true {
	case showVariablesRegex.MatchString(lowerQuery):
		return parseShowVariables(ctx, s)
	case showWarningsRegex.MatchString(lowerQuery):
		return parseShowWarnings(ctx, s)
	case fullProcessListRegex.MatchString(lowerQuery):
		return plan.NewShowProcessList(), nil
	case unlockTablesRegex.MatchString(lowerQuery):
		return plan.NewUnlockTables(), nil
	case lockTablesRegex.MatchString(lowerQuery):
		return parseLockTables(ctx, s)
	case setRegex.MatchString(lowerQuery):
		s = fixSetQuery(s)
	}

	stmt, err := sqlparser.Parse(s)
	if err != nil {
		if err.Error() == "empty statement" {
			ctx.Warn(0, "query was empty after trimming comments, so it will be ignored")
			return plan.Nothing, nil
		}
		return nil, err
	}

	return convert(ctx, stmt, s)
}

func convert(ctx *sql.Context, stmt sqlparser.Statement, query string) (sql.Node, error) {
	if ss, ok := stmt.(sqlparser.SelectStatement); ok {
		return convertSelectStatement(ctx, ss)
	}
	switch n := stmt.(type) {
	default:
		return nil, ErrUnsupportedSyntax.New(sqlparser.String(n))
	case *sqlparser.BeginEndBlock:
		return convertBeginEndBlock(ctx, n, query)
	case *sqlparser.Show:
		// When a query is empty it means it comes from a subquery, as we don't
		// have the query itself in a subquery. Hence, a SHOW could not be
		// parsed.
		if query == "" {
			return nil, ErrUnsupportedFeature.New("SHOW in subquery")
		}
		return convertShow(ctx, n, query)
	case *sqlparser.Explain:
		return convertExplain(ctx, n)
	case *sqlparser.Insert:
		return convertInsert(ctx, n)
	case *sqlparser.DDL:
		// unlike other statements, DDL statements have loose parsing by default
		ddl, err := sqlparser.ParseStrictDDL(query)
		if err != nil {
			return nil, err
		}
		return convertDDL(ctx, query, ddl.(*sqlparser.DDL))
	case *sqlparser.DBDDL:
		return convertDBDDL(n)
	case *sqlparser.Set:
		return convertSet(ctx, n)
	case *sqlparser.Use:
		return convertUse(n)
	case *sqlparser.Begin:
		return plan.NewBegin(), nil
	case *sqlparser.Commit:
		return plan.NewCommit(), nil
	case *sqlparser.Rollback:
		return plan.NewRollback(), nil
	case *sqlparser.Delete:
		return convertDelete(ctx, n)
	case *sqlparser.Update:
		return convertUpdate(ctx, n)
<<<<<<< HEAD
	case *sqlparser.Load:
		return convertLoad(ctx, n)
=======
	case *sqlparser.Call:
		return convertCall(ctx, n)
>>>>>>> d01ff671
	}
}

func convertBeginEndBlock(ctx *sql.Context, n *sqlparser.BeginEndBlock, query string) (sql.Node, error) {
	var statements []sql.Node
	for _, s := range n.Statements {
		statement, err := convert(ctx, s, "compound statement in begin..end block")
		if err != nil {
			return nil, err
		}
		statements = append(statements, statement)
	}
	return plan.NewBeginEndBlock(statements), nil
}

func convertSelectStatement(ctx *sql.Context, ss sqlparser.SelectStatement) (sql.Node, error) {
	switch n := ss.(type) {
	case *sqlparser.Select:
		return convertSelect(ctx, n)
	case *sqlparser.Union:
		return convertUnion(ctx, n)
	case *sqlparser.ParenSelect:
		return convertSelectStatement(ctx, n.Select)
	default:
		return nil, ErrUnsupportedSyntax.New(sqlparser.String(n))
	}
}

func convertExplain(ctx *sql.Context, n *sqlparser.Explain) (sql.Node, error) {
	child, err := convert(ctx, n.Statement, "")
	if err != nil {
		return nil, err
	}

	explainFmt := sqlparser.TreeStr
	switch strings.ToLower(n.ExplainFormat) {
	case "", sqlparser.TreeStr:
	// tree format, do nothing
	default:
		return nil, errInvalidDescribeFormat.New(
			n.ExplainFormat,
			strings.Join(describeSupportedFormats, ", "),
		)
	}

	return plan.NewDescribeQuery(explainFmt, child), nil
}

func convertUse(n *sqlparser.Use) (sql.Node, error) {
	name := n.DBName.String()
	return plan.NewUse(sql.UnresolvedDatabase(name)), nil
}

func convertSet(ctx *sql.Context, n *sqlparser.Set) (sql.Node, error) {
	if n.Scope == sqlparser.GlobalStr {
		return nil, ErrUnsupportedFeature.New("SET global variables")
	}

	// Special case: SET NAMES expands to 3 different system variables. The parser doesn't yet support the optional
	// collation string, which is fine since our support for it is mostly fake anyway.
	// See https://dev.mysql.com/doc/refman/8.0/en/set-names.html
	if isSetNames(n.Exprs) {
		return convertSet(ctx, &sqlparser.Set{
			Exprs: sqlparser.SetExprs{
				&sqlparser.SetExpr{
					Name: sqlparser.NewColName("character_set_client"),
					Expr: n.Exprs[0].Expr,
				},
				&sqlparser.SetExpr{
					Name: sqlparser.NewColName("character_set_connection"),
					Expr: n.Exprs[0].Expr,
				},
				&sqlparser.SetExpr{
					Name: sqlparser.NewColName("character_set_results"),
					Expr: n.Exprs[0].Expr,
				},
				// TODO: this should also set the collation_connection to the default collation for the character set named
			},
		})
	}

	exprs, err := setExprsToExpressions(ctx, n.Exprs)
	if err != nil {
		return nil, err
	}

	return plan.NewSet(exprs), nil
}

func isSetNames(exprs sqlparser.SetExprs) bool {
	if len(exprs) != 1 {
		return false
	}

	return strings.ToLower(exprs[0].Name.String()) == "names"
}

func convertShow(ctx *sql.Context, s *sqlparser.Show, query string) (sql.Node, error) {
	showType := strings.ToLower(s.Type)
	switch showType {
	case "create table", "create view":
		return plan.NewShowCreateTable(
			tableNameToUnresolvedTable(s.Table),
			showType == "create view",
		), nil
	case "create database", "create schema":
		return plan.NewShowCreateDatabase(
			sql.UnresolvedDatabase(s.Database),
			s.IfNotExists,
		), nil
	case "create trigger":
		return plan.NewShowCreateTrigger(
			sql.UnresolvedDatabase(s.Table.Qualifier.String()),
			s.Table.Name.String(),
		), nil
	case "grants":
		return plan.NewShowGrants(), nil
	case "triggers":
		var dbName string
		var filter sql.Expression

		if s.ShowTablesOpt != nil {
			dbName = s.ShowTablesOpt.DbName
			if s.ShowTablesOpt.Filter != nil {
				if s.ShowTablesOpt.Filter.Filter != nil {
					var err error
					filter, err = exprToExpression(ctx, s.ShowTablesOpt.Filter.Filter)
					if err != nil {
						return nil, err
					}
				} else if s.ShowTablesOpt.Filter.Like != "" {
					filter = expression.NewLike(
						expression.NewUnresolvedColumn("Table"),
						expression.NewLiteral(s.ShowTablesOpt.Filter.Like, sql.LongText),
					)
				}
			}
		}

		var node sql.Node = plan.NewShowTriggers(sql.UnresolvedDatabase(dbName))
		if filter != nil {
			node = plan.NewFilter(filter, node)
		}

		return node, nil
	case "index":
		return plan.NewShowIndexes(plan.NewUnresolvedTable(s.Table.Name.String(), s.Database)), nil
	case sqlparser.KeywordString(sqlparser.TABLES):
		var dbName string
		var filter sql.Expression
		var asOf sql.Expression
		var full bool

		if s.ShowTablesOpt != nil {
			dbName = s.ShowTablesOpt.DbName
			full = s.ShowTablesOpt.Full != ""

			if s.ShowTablesOpt.Filter != nil {
				if s.ShowTablesOpt.Filter.Filter != nil {
					var err error
					filter, err = exprToExpression(ctx, s.ShowTablesOpt.Filter.Filter)
					if err != nil {
						return nil, err
					}
				} else if s.ShowTablesOpt.Filter.Like != "" {
					filter = expression.NewLike(
						expression.NewUnresolvedColumn("Table"),
						expression.NewLiteral(s.ShowTablesOpt.Filter.Like, sql.LongText),
					)
				}
			}

			if s.ShowTablesOpt.AsOf != nil {
				var err error
				asOf, err = exprToExpression(ctx, s.ShowTablesOpt.AsOf)
				if err != nil {
					return nil, err
				}
			}
		}

		var node sql.Node = plan.NewShowTables(sql.UnresolvedDatabase(dbName), full, asOf)
		if filter != nil {
			node = plan.NewFilter(filter, node)
		}

		return node, nil
	case sqlparser.KeywordString(sqlparser.DATABASES), sqlparser.KeywordString(sqlparser.SCHEMAS):
		return plan.NewShowDatabases(), nil
	case sqlparser.KeywordString(sqlparser.FIELDS), sqlparser.KeywordString(sqlparser.COLUMNS):
		// TODO(erizocosmico): vitess parser does not support EXTENDED.
		table := tableNameToUnresolvedTable(s.OnTable)
		full := s.ShowTablesOpt != nil && s.ShowTablesOpt.Full != ""

		var node sql.Node = plan.NewShowColumns(full, table)

		if s.ShowTablesOpt != nil && s.ShowTablesOpt.Filter != nil {
			if s.ShowTablesOpt.Filter.Like != "" {
				pattern := expression.NewLiteral(s.ShowTablesOpt.Filter.Like, sql.LongText)

				node = plan.NewFilter(
					expression.NewLike(
						expression.NewUnresolvedColumn("Field"),
						pattern,
					),
					node,
				)
			}

			if s.ShowTablesOpt.Filter.Filter != nil {
				filter, err := exprToExpression(ctx, s.ShowTablesOpt.Filter.Filter)
				if err != nil {
					return nil, err
				}

				node = plan.NewFilter(filter, node)
			}
		}

		return node, nil
	case sqlparser.KeywordString(sqlparser.TABLE):
		return parseShowTableStatus(ctx, query)
	case sqlparser.KeywordString(sqlparser.COLLATION):
		// show collation statements are functionally identical to selecting from the collations table in
		// information_schema, with slightly different syntax and with some columns aliased.
		// TODO: install information_schema automatically for all catalogs
		infoSchemaSelect, err := Parse(ctx, "select collation_name as `collation`, character_set_name as charset, id,"+
			"is_default as `default`, is_compiled as compiled, sortlen, pad_attribute from information_schema.collations")
		if err != nil {
			return nil, err
		}

		if s.ShowCollationFilterOpt != nil {
			filterExpr, err := exprToExpression(ctx, *s.ShowCollationFilterOpt)
			if err != nil {
				return nil, err
			}
			return plan.NewFilter(filterExpr, infoSchemaSelect), nil
		}

		return infoSchemaSelect, nil
	default:
		unsupportedShow := fmt.Sprintf("SHOW %s", s.Type)
		return nil, ErrUnsupportedFeature.New(unsupportedShow)
	}
}

func convertUnion(ctx *sql.Context, u *sqlparser.Union) (sql.Node, error) {
	left, err := convertSelectStatement(ctx, u.Left)
	if err != nil {
		return nil, err
	}
	right, err := convertSelectStatement(ctx, u.Right)
	if err != nil {
		return nil, err
	}

	if u.Type == sqlparser.UnionAllStr {
		return plan.NewUnion(left, right), nil
	} else { // default is DISTINCT (either explicit or implicit)
		// TODO: this creates redundant Distinct nodes that we can't easily remove after the fact. With this construct,
		//  we can't in all cases tell the difference between `union distinct (select ...)` and
		//  `union (select distinct ...)`. We need something like a Distinct property on Union nodes to be able to prune
		//  redundant Distinct nodes and thereby avoid doing extra work.
		return plan.NewDistinct(plan.NewUnion(left, right)), nil
	}
}

func convertSelect(ctx *sql.Context, s *sqlparser.Select) (sql.Node, error) {
	node, err := tableExprsToTable(ctx, s.From)
	if err != nil {
		return nil, err
	}

	// If the top level node can store comments and one was provided, store it.
	if cn, ok := node.(sql.CommentedNode); ok && len(s.Comments) > 0 {
		node = cn.WithComment(string(s.Comments[0]))
	}

	if s.Where != nil {
		node, err = whereToFilter(ctx, s.Where, node)
		if err != nil {
			return nil, err
		}
	}

	node, err = selectToProjectOrGroupBy(ctx, s.SelectExprs, s.GroupBy, node)
	if err != nil {
		return nil, err
	}

	if s.Having != nil {
		node, err = havingToHaving(ctx, s.Having, node)
		if err != nil {
			return nil, err
		}
	}

	if s.Distinct != "" {
		node = plan.NewDistinct(node)
	}

	if len(s.OrderBy) != 0 {
		node, err = orderByToSort(ctx, s.OrderBy, node)
		if err != nil {
			return nil, err
		}
	}

	// Limit must wrap offset, and not vice-versa, so that skipped rows don't count toward the returned row count.
	if s.Limit != nil && s.Limit.Offset != nil {
		node, err = offsetToOffset(ctx, s.Limit.Offset, node)
		if err != nil {
			return nil, err
		}
	}

	if s.Limit != nil {
		node, err = limitToLimit(ctx, s.Limit.Rowcount, node)
		if err != nil {
			return nil, err
		}
	} else if ok, val := sql.HasDefaultValue(ctx.Session, "sql_select_limit"); !ok {
		limit := mustCastNumToInt64(val)
		node = plan.NewLimit(limit, node)
	}

	return node, nil
}

func convertDDL(ctx *sql.Context, query string, c *sqlparser.DDL) (sql.Node, error) {
	switch strings.ToLower(c.Action) {
	case sqlparser.CreateStr:
		if c.TriggerSpec != nil {
			return convertCreateTrigger(ctx, query, c)
		}
		if c.ProcedureSpec != nil {
			return convertCreateProcedure(ctx, query, c)
		}
		if !c.View.IsEmpty() {
			return convertCreateView(ctx, query, c)
		}
		return convertCreateTable(ctx, c)
	case sqlparser.DropStr:
		if c.TriggerSpec != nil {
			return plan.NewDropTrigger(sql.UnresolvedDatabase(""), c.TriggerSpec.Name, c.IfExists), nil
		}
		if len(c.FromViews) != 0 {
			return convertDropView(ctx, c)
		}
		return convertDropTable(ctx, c)
	case sqlparser.AlterStr:
		return convertAlterTable(ctx, c)
	case sqlparser.RenameStr:
		return convertRenameTable(ctx, c)
	case sqlparser.TruncateStr:
		return convertTruncateTable(ctx, c)
	default:
		return nil, ErrUnsupportedSyntax.New(sqlparser.String(c))
	}
}

func convertDBDDL(c *sqlparser.DBDDL) (sql.Node, error) {
	switch strings.ToLower(c.Action) {
	case sqlparser.CreateStr:
		return plan.NewCreateDatabase(c.DBName, c.IfNotExists), nil
	case sqlparser.DropStr:
		return plan.NewDropDatabase(c.DBName, c.IfExists), nil
	default:
		return nil, ErrUnsupportedSyntax.New(sqlparser.String(c))
	}
}

func convertCreateTrigger(ctx *sql.Context, query string, c *sqlparser.DDL) (sql.Node, error) {
	var triggerOrder *plan.TriggerOrder
	if c.TriggerSpec.Order != nil {
		triggerOrder = &plan.TriggerOrder{
			PrecedesOrFollows: c.TriggerSpec.Order.PrecedesOrFollows,
			OtherTriggerName:  c.TriggerSpec.Order.OtherTriggerName,
		}
	} else {
		//TODO: fix vitess->sql.y, in CREATE TRIGGER, if trigger_order_opt evaluates to empty then SubStatementPositionStart swallows the first token of the body
		beforeSwallowedToken := strings.LastIndexFunc(strings.TrimRightFunc(query[:c.SubStatementPositionStart], unicode.IsSpace), unicode.IsSpace)
		if beforeSwallowedToken != -1 {
			c.SubStatementPositionStart = beforeSwallowedToken
		}
	}

	bodyStr := strings.TrimSpace(query[c.SubStatementPositionStart:c.SubStatementPositionEnd])
	body, err := convert(ctx, c.TriggerSpec.Body, bodyStr)
	if err != nil {
		return nil, err
	}

	return plan.NewCreateTrigger(c.TriggerSpec.Name, c.TriggerSpec.Time, c.TriggerSpec.Event, triggerOrder, tableNameToUnresolvedTable(c.Table), body, query, bodyStr), nil
}

func convertCreateProcedure(ctx *sql.Context, query string, c *sqlparser.DDL) (sql.Node, error) {
	var params []plan.ProcedureParam
	for _, param := range c.ProcedureSpec.Params {
		var direction plan.ProcedureParamDirection
		switch param.Direction {
		case sqlparser.ProcedureParamDirection_In:
			direction = plan.ProcedureParamDirection_In
		case sqlparser.ProcedureParamDirection_Inout:
			direction = plan.ProcedureParamDirection_Inout
		case sqlparser.ProcedureParamDirection_Out:
			direction = plan.ProcedureParamDirection_Out
		default:
			return nil, fmt.Errorf("unknown procedure parameter direction: `%s`", string(param.Direction))
		}
		internalTyp, err := sql.ColumnTypeToType(&param.Type)
		if err != nil {
			return nil, err
		}
		params = append(params, plan.ProcedureParam{
			Direction: direction,
			Name:      param.Name,
			Type:      internalTyp,
		})
	}

	var characteristics []plan.Characteristic
	securityType := plan.ProcedureSecurityType_Definer // Default Security Type
	comment := ""
	for _, characteristic := range c.ProcedureSpec.Characteristics {
		switch characteristic.Type {
		case sqlparser.CharacteristicValue_Comment:
			comment = characteristic.Comment
		case sqlparser.CharacteristicValue_LanguageSql:
			characteristics = append(characteristics, plan.Characteristic_LanguageSql)
		case sqlparser.CharacteristicValue_Deterministic:
			characteristics = append(characteristics, plan.Characteristic_Deterministic)
		case sqlparser.CharacteristicValue_NotDeterministic:
			characteristics = append(characteristics, plan.Characteristic_NotDeterministic)
		case sqlparser.CharacteristicValue_ContainsSql:
			characteristics = append(characteristics, plan.Characteristic_ContainsSql)
		case sqlparser.CharacteristicValue_NoSql:
			characteristics = append(characteristics, plan.Characteristic_NoSql)
		case sqlparser.CharacteristicValue_ReadsSqlData:
			characteristics = append(characteristics, plan.Characteristic_ReadsSqlData)
		case sqlparser.CharacteristicValue_ModifiesSqlData:
			characteristics = append(characteristics, plan.Characteristic_ModifiesSqlData)
		case sqlparser.CharacteristicValue_SqlSecurityDefiner:
			// This is already the default value, so this prevents the default switch case
		case sqlparser.CharacteristicValue_SqlSecurityInvoker:
			securityType = plan.ProcedureSecurityType_Invoker
		default:
			return nil, fmt.Errorf("unknown procedure characteristic: `%s`", string(characteristic.Type))
		}
	}

	bodyStr := strings.TrimSpace(query[c.SubStatementPositionStart:c.SubStatementPositionEnd])
	body, err := convert(ctx, c.ProcedureSpec.Body, bodyStr)
	if err != nil {
		return nil, err
	}

	return plan.NewCreateProcedure(
		c.ProcedureSpec.Name,
		c.ProcedureSpec.Definer,
		params,
		time.Now(),
		time.Now(),
		securityType,
		characteristics,
		body,
		comment,
		query,
		bodyStr,
	), nil
}

func convertCall(ctx *sql.Context, c *sqlparser.Call) (sql.Node, error) {
	params := make([]sql.Expression, len(c.Params))
	for i, param := range c.Params {
		expr, err := exprToExpression(ctx, param)
		if err != nil {
			return nil, err
		}
		params[i] = expr
	}
	return plan.NewCall(c.FuncName, params), nil
}

func convertRenameTable(ctx *sql.Context, ddl *sqlparser.DDL) (sql.Node, error) {
	if len(ddl.FromTables) != len(ddl.ToTables) {
		panic("Expected from tables and to tables of equal length")
	}

	var fromTables, toTables []string
	for _, table := range ddl.FromTables {
		fromTables = append(fromTables, table.Name.String())
	}
	for _, table := range ddl.ToTables {
		toTables = append(toTables, table.Name.String())
	}

	return plan.NewRenameTable(sql.UnresolvedDatabase(""), fromTables, toTables), nil
}

func convertAlterTable(ctx *sql.Context, ddl *sqlparser.DDL) (sql.Node, error) {
	if ddl.IndexSpec != nil {
		return convertAlterIndex(ctx, ddl)
	}
	//TODO: support multiple constraints in a single ALTER statement
	if ddl.ConstraintAction != "" && len(ddl.TableSpec.Constraints) == 1 {
		table := tableNameToUnresolvedTable(ddl.Table)
		parsedConstraint, err := convertConstraintDefinition(ctx, ddl.TableSpec.Constraints[0])
		if err != nil {
			return nil, err
		}
		switch strings.ToLower(ddl.ConstraintAction) {
		case sqlparser.AddStr:
			if fkConstraint, ok := parsedConstraint.(*sql.ForeignKeyConstraint); ok {
				return plan.NewAlterAddForeignKey(
					table,
					plan.NewUnresolvedTable(fkConstraint.ReferencedTable, ddl.Table.Qualifier.String()),
					fkConstraint), nil
			} else {
				return nil, ErrUnsupportedFeature.New(sqlparser.String(ddl))
			}
		case sqlparser.DropStr:
			switch c := parsedConstraint.(type) {
			case *sql.ForeignKeyConstraint:
				return plan.NewAlterDropForeignKey(table, c), nil
			case namedConstraint:
				// For simple named constraint drops, fill in a partial foreign key constraint. This will need to be changed if
				// we ever support other kinds of constraints than foreign keys (e.g. CHECK)
				return plan.NewAlterDropForeignKey(table, &sql.ForeignKeyConstraint{
					Name: c.name,
				}), nil
			default:
				return nil, ErrUnsupportedFeature.New(sqlparser.String(ddl))
			}
		}
	}
	if ddl.ColumnAction != "" {
		switch strings.ToLower(ddl.ColumnAction) {
		case sqlparser.AddStr:
			sch, err := TableSpecToSchema(ctx, ddl.TableSpec)
			if err != nil {
				return nil, err
			}
			return plan.NewAddColumn(sql.UnresolvedDatabase(""), ddl.Table.Name.String(), sch[0], columnOrderToColumnOrder(ddl.ColumnOrder)), nil
		case sqlparser.DropStr:
			return plan.NewDropColumn(sql.UnresolvedDatabase(""), ddl.Table.Name.String(), ddl.Column.String()), nil
		case sqlparser.RenameStr:
			return plan.NewRenameColumn(sql.UnresolvedDatabase(""), ddl.Table.Name.String(), ddl.Column.String(), ddl.ToColumn.String()), nil
		case sqlparser.ModifyStr, sqlparser.ChangeStr:
			sch, err := TableSpecToSchema(nil, ddl.TableSpec)
			if err != nil {
				return nil, err
			}
			return plan.NewModifyColumn(sql.UnresolvedDatabase(""), ddl.Table.Name.String(), ddl.Column.String(), sch[0], columnOrderToColumnOrder(ddl.ColumnOrder)), nil
		}
	}
	if ddl.AutoIncSpec != nil {
		return convertAlterAutoIncrement(ddl)
	}
	return nil, ErrUnsupportedFeature.New(sqlparser.String(ddl))
}

func tableNameToUnresolvedTable(tableName sqlparser.TableName) *plan.UnresolvedTable {
	return plan.NewUnresolvedTable(tableName.Name.String(), tableName.Qualifier.String())
}

func convertAlterIndex(ctx *sql.Context, ddl *sqlparser.DDL) (sql.Node, error) {
	table := tableNameToUnresolvedTable(ddl.Table)
	switch strings.ToLower(ddl.IndexSpec.Action) {
	case sqlparser.CreateStr:
		var using sql.IndexUsing
		switch ddl.IndexSpec.Using.Lowered() {
		case "", "btree":
			using = sql.IndexUsing_BTree
		case "hash":
			using = sql.IndexUsing_Hash
		default:
			return convertExternalCreateIndex(ctx, ddl)
		}

		var constraint sql.IndexConstraint
		switch ddl.IndexSpec.Type {
		case sqlparser.UniqueStr:
			constraint = sql.IndexConstraint_Unique
		case sqlparser.FulltextStr:
			constraint = sql.IndexConstraint_Fulltext
		case sqlparser.SpatialStr:
			constraint = sql.IndexConstraint_Spatial
		default:
			constraint = sql.IndexConstraint_None
		}

		columns := make([]sql.IndexColumn, len(ddl.IndexSpec.Columns))
		for i, col := range ddl.IndexSpec.Columns {
			if col.Length != nil {
				if col.Length.Type == sqlparser.IntVal {
					length, err := strconv.ParseInt(string(col.Length.Val), 10, 64)
					if err != nil {
						return nil, err
					}
					if length < 1 {
						return nil, ErrInvalidIndexPrefix.New(length)
					}
				}
			}
			columns[i] = sql.IndexColumn{
				Name:   col.Column.String(),
				Length: 0,
			}
		}

		var comment string
		for _, option := range ddl.IndexSpec.Options {
			if option.Name == sqlparser.KeywordString(sqlparser.COMMENT_KEYWORD) {
				comment = string(option.Value.Val)
			}
		}

		return plan.NewAlterCreateIndex(table, ddl.IndexSpec.ToName.String(), using, constraint, columns, comment), nil
	case sqlparser.DropStr:
		return plan.NewAlterDropIndex(table, ddl.IndexSpec.ToName.String()), nil
	case sqlparser.RenameStr:
		return plan.NewAlterRenameIndex(table, ddl.IndexSpec.FromName.String(), ddl.IndexSpec.ToName.String()), nil
	default:
		return nil, ErrUnsupportedFeature.New(sqlparser.String(ddl))
	}
}

func convertAlterAutoIncrement(ddl *sqlparser.DDL) (sql.Node, error) {
	val, ok := ddl.AutoIncSpec.Value.(*sqlparser.SQLVal)
	if !ok {
		return nil, ErrInvalidSQLValType.New(ddl.AutoIncSpec.Value)
	}

	var autoVal int64
	if val.Type == sqlparser.IntVal {
		i, err := strconv.ParseInt(string(val.Val), 10, 64)
		if err != nil {
			return nil, err
		}
		autoVal = i
	} else if val.Type == sqlparser.FloatVal {
		f, err := strconv.ParseFloat(string(val.Val), 10)
		if err != nil {
			return nil, err
		}
		autoVal = int64(f)
	} else {
		return nil, ErrInvalidSQLValType.New(ddl.AutoIncSpec.Value)
	}

	return plan.NewAlterAutoIncrement(tableNameToUnresolvedTable(ddl.Table), autoVal), nil
}

func convertExternalCreateIndex(ctx *sql.Context, ddl *sqlparser.DDL) (sql.Node, error) {
	config := make(map[string]string)
	for _, option := range ddl.IndexSpec.Options {
		if option.Using != "" {
			config[option.Name] = option.Using
		} else {
			config[option.Name] = string(option.Value.Val)
		}
	}
	cols := make([]sql.Expression, len(ddl.IndexSpec.Columns))
	for i, col := range ddl.IndexSpec.Columns {
		cols[i] = expression.NewUnresolvedColumn(col.Column.String())
	}
	return plan.NewCreateIndex(
		ddl.IndexSpec.ToName.String(),
		tableNameToUnresolvedTable(ddl.Table),
		cols,
		ddl.IndexSpec.Using.Lowered(),
		config,
	), nil
}

func columnOrderToColumnOrder(order *sqlparser.ColumnOrder) *sql.ColumnOrder {
	if order == nil {
		return nil
	}
	if order.First {
		return &sql.ColumnOrder{First: true}
	} else {
		return &sql.ColumnOrder{AfterColumn: order.AfterColumn.String()}
	}
}

func convertDropTable(ctx *sql.Context, c *sqlparser.DDL) (sql.Node, error) {
	tableNames := make([]string, len(c.FromTables))
	for i, t := range c.FromTables {
		tableNames[i] = t.Name.String()
	}
	return plan.NewDropTable(sql.UnresolvedDatabase(""), c.IfExists, tableNames...), nil
}

func convertTruncateTable(ctx *sql.Context, c *sqlparser.DDL) (sql.Node, error) {
	return plan.NewTruncate(
		c.Table.Qualifier.String(),
		tableNameToUnresolvedTable(c.Table),
	), nil
}

func convertCreateTable(ctx *sql.Context, c *sqlparser.DDL) (sql.Node, error) {
	if c.OptLike != nil {
		return plan.NewCreateTableLike(
			sql.UnresolvedDatabase(""),
			c.Table.Name.String(),
			plan.NewUnresolvedTable(c.OptLike.LikeTable.Name.String(), c.OptLike.LikeTable.Qualifier.String()),
			c.IfNotExists,
		), nil
	}

	schema, err := TableSpecToSchema(nil, c.TableSpec)
	if err != nil {
		return nil, err
	}

	var fkDefs []*sql.ForeignKeyConstraint
	for _, unknownConstraint := range c.TableSpec.Constraints {
		parsedConstraint, err := convertConstraintDefinition(ctx, unknownConstraint)
		if err != nil {
			return nil, err
		}
		switch constraint := parsedConstraint.(type) {
		case *sql.ForeignKeyConstraint:
			fkDefs = append(fkDefs, constraint)
		default:
			return nil, ErrUnknownConstraintDefinition.New(unknownConstraint.Name, unknownConstraint)
		}
	}

	var idxDefs []*plan.IndexDefinition
	for _, idxDef := range c.TableSpec.Indexes {
		if idxDef.Info.Primary {
			continue
		}

		//TODO: add vitess support for FULLTEXT
		constraint := sql.IndexConstraint_None
		if idxDef.Info.Unique {
			constraint = sql.IndexConstraint_Unique
		} else if idxDef.Info.Spatial {
			constraint = sql.IndexConstraint_Spatial
		}

		columns := make([]sql.IndexColumn, len(idxDef.Columns))
		for i, col := range idxDef.Columns {
			if col.Length != nil {
				if col.Length.Type == sqlparser.IntVal {
					length, err := strconv.ParseInt(string(col.Length.Val), 10, 64)
					if err != nil {
						return nil, err
					}
					if length < 1 {
						return nil, ErrInvalidIndexPrefix.New(length)
					}
				}
			}
			columns[i] = sql.IndexColumn{
				Name:   col.Column.String(),
				Length: 0,
			}
		}

		var comment string
		for _, option := range idxDef.Options {
			if strings.ToLower(option.Name) == strings.ToLower(sqlparser.KeywordString(sqlparser.COMMENT_KEYWORD)) {
				comment = string(option.Value.Val)
			}
		}
		idxDefs = append(idxDefs, &plan.IndexDefinition{
			IndexName:  idxDef.Info.Name.String(),
			Using:      sql.IndexUsing_Default, //TODO: add vitess support for USING
			Constraint: constraint,
			Columns:    columns,
			Comment:    comment,
		})
	}

	for _, colDef := range c.TableSpec.Columns {
		if colDef.Type.KeyOpt == colKeyUnique || colDef.Type.KeyOpt == colKeyUniqueKey {
			idxDefs = append(idxDefs, &plan.IndexDefinition{
				IndexName:  "",
				Using:      sql.IndexUsing_Default,
				Constraint: sql.IndexConstraint_Unique,
				Comment:    "",
				Columns: []sql.IndexColumn{{
					Name:   colDef.Name.String(),
					Length: 0,
				}},
			})
		}
	}

	return plan.NewCreateTable(
		sql.UnresolvedDatabase(""), c.Table.Name.String(), schema, c.IfNotExists, idxDefs, fkDefs), nil
}

type namedConstraint struct {
	name string
}

func convertConstraintDefinition(ctx *sql.Context, cd *sqlparser.ConstraintDefinition) (interface{}, error) {
	if fkConstraint, ok := cd.Details.(*sqlparser.ForeignKeyDefinition); ok {
		columns := make([]string, len(fkConstraint.Source))
		for i, col := range fkConstraint.Source {
			columns[i] = col.String()
		}
		refColumns := make([]string, len(fkConstraint.ReferencedColumns))
		for i, col := range fkConstraint.ReferencedColumns {
			refColumns[i] = col.String()
		}
		return &sql.ForeignKeyConstraint{
			Name:              cd.Name,
			Columns:           columns,
			ReferencedTable:   fkConstraint.ReferencedTable.Name.String(),
			ReferencedColumns: refColumns,
			OnUpdate:          convertReferenceAction(fkConstraint.OnUpdate),
			OnDelete:          convertReferenceAction(fkConstraint.OnDelete),
		}, nil
	} else if len(cd.Name) > 0 && cd.Details == nil {
		return namedConstraint{cd.Name}, nil
	}
	return nil, ErrUnknownConstraintDefinition.New(cd.Name, cd)
}

func convertReferenceAction(action sqlparser.ReferenceAction) sql.ForeignKeyReferenceOption {
	switch action {
	case sqlparser.Restrict:
		return sql.ForeignKeyReferenceOption_Restrict
	case sqlparser.Cascade:
		return sql.ForeignKeyReferenceOption_Cascade
	case sqlparser.NoAction:
		return sql.ForeignKeyReferenceOption_NoAction
	case sqlparser.SetNull:
		return sql.ForeignKeyReferenceOption_SetNull
	case sqlparser.SetDefault:
		return sql.ForeignKeyReferenceOption_SetDefault
	default:
		return sql.ForeignKeyReferenceOption_DefaultAction
	}
}

func convertCreateView(ctx *sql.Context, query string, c *sqlparser.DDL) (sql.Node, error) {
	selectStatement, ok := c.ViewExpr.(*sqlparser.Select)
	if !ok {
		return nil, ErrUnsupportedSyntax.New(sqlparser.String(c.ViewExpr))
	}

	queryNode, err := convertSelect(ctx, selectStatement)
	if err != nil {
		return nil, err
	}

	selectStr := query[c.SubStatementPositionStart:c.SubStatementPositionEnd]
	queryAlias := plan.NewSubqueryAlias(c.View.Name.String(), selectStr, queryNode)

	return plan.NewCreateView(
		sql.UnresolvedDatabase(""), c.View.Name.String(), []string{}, queryAlias, c.OrReplace), nil
}

func convertDropView(ctx *sql.Context, c *sqlparser.DDL) (sql.Node, error) {
	plans := make([]sql.Node, len(c.FromViews))
	for i, v := range c.FromViews {
		plans[i] = plan.NewSingleDropView(sql.UnresolvedDatabase(""), v.Name.String())
	}
	return plan.NewDropView(plans, c.IfExists), nil
}

func convertInsert(ctx *sql.Context, i *sqlparser.Insert) (sql.Node, error) {
	onDupExprs, err := setExprsToExpressions(ctx, sqlparser.SetExprs(i.OnDup))
	if err != nil {
		return nil, err
	}

	if len(i.Ignore) > 0 {
		return nil, ErrUnsupportedSyntax.New(sqlparser.String(i))
	}

	isReplace := i.Action == sqlparser.ReplaceStr

	src, err := insertRowsToNode(ctx, i.Rows)
	if err != nil {
		return nil, err
	}

	return plan.NewInsertInto(
		tableNameToUnresolvedTable(i.Table),
		src,
		isReplace,
		columnsToStrings(i.Columns),
		onDupExprs,
	), nil
}

func convertDelete(ctx *sql.Context, d *sqlparser.Delete) (sql.Node, error) {
	node, err := tableExprsToTable(ctx, d.TableExprs)
	if err != nil {
		return nil, err
	}

	if d.Where != nil {
		node, err = whereToFilter(ctx, d.Where, node)
		if err != nil {
			return nil, err
		}
	}

	if len(d.OrderBy) != 0 {
		node, err = orderByToSort(ctx, d.OrderBy, node)
		if err != nil {
			return nil, err
		}
	}

	// Limit must wrap offset, and not vice-versa, so that skipped rows don't count toward the returned row count.
	if d.Limit != nil && d.Limit.Offset != nil {
		node, err = offsetToOffset(ctx, d.Limit.Offset, node)
		if err != nil {
			return nil, err
		}
	}

	if d.Limit != nil {
		node, err = limitToLimit(ctx, d.Limit.Rowcount, node)
		if err != nil {
			return nil, err
		}
	}

	return plan.NewDeleteFrom(node), nil
}

func convertUpdate(ctx *sql.Context, d *sqlparser.Update) (sql.Node, error) {
	node, err := tableExprsToTable(ctx, d.TableExprs)
	if err != nil {
		return nil, err
	}

	updateExprs, err := setExprsToExpressions(ctx, d.Exprs)
	if err != nil {
		return nil, err
	}

	if d.Where != nil {
		node, err = whereToFilter(ctx, d.Where, node)
		if err != nil {
			return nil, err
		}
	}

	if len(d.OrderBy) != 0 {
		node, err = orderByToSort(ctx, d.OrderBy, node)
		if err != nil {
			return nil, err
		}
	}

	// Limit must wrap offset, and not vice-versa, so that skipped rows don't count toward the returned row count.
	if d.Limit != nil && d.Limit.Offset != nil {
		node, err = offsetToOffset(ctx, d.Limit.Offset, node)
		if err != nil {
			return nil, err
		}

	}

	if d.Limit != nil {
		node, err = limitToLimit(ctx, d.Limit.Rowcount, node)
		if err != nil {
			return nil, err
		}
	}

	return plan.NewUpdate(node, updateExprs), nil
}

func convertLoad(ctx *sql.Context, d *sqlparser.Load) (sql.Node, error) {
	unresolvedTable := tableNameToUnresolvedTable(d.Table)

	boolVal, err := sql.ConvertToBool(d.Local)
	if err != nil {
		return nil, err
	}

	return plan.NewLoadData(boolVal, d.Infile, unresolvedTable, columnsToStrings(d.Columns)), nil
}

// TableSpecToSchema creates a sql.Schema from a parsed TableSpec
func TableSpecToSchema(ctx *sql.Context, tableSpec *sqlparser.TableSpec) (sql.Schema, error) {
	err := validateIndexes(tableSpec)

	if err != nil {
		return nil, err
	}

	var schema sql.Schema
	for _, cd := range tableSpec.Columns {
		column, err := columnDefinitionToColumn(ctx, cd, tableSpec.Indexes)
		if err != nil {
			return nil, err
		}

		schema = append(schema, column)
	}

	err = validateAutoIncrement(schema)

	if err != nil {
		return nil, err
	}

	return schema, nil
}

func validateIndexes(tableSpec *sqlparser.TableSpec) error {
	lwrNames := make(map[string]bool)
	for _, col := range tableSpec.Columns {
		lwrNames[col.Name.Lowered()] = true
	}

	for _, idx := range tableSpec.Indexes {
		for _, col := range idx.Columns {
			if !lwrNames[col.Column.Lowered()] {
				return ErrUnknownIndexColumn.New(col.Column.String(), idx.Info.Type, idx.Info.Name.String())
			}
		}
	}

	return nil
}

func validateAutoIncrement(schema sql.Schema) error {
	seen := false
	for _, col := range schema {
		if col.AutoIncrement {
			if !col.PrimaryKey {
				// AUTO_INCREMENT col must be a pk
				return ErrInvalidAutoIncCols.New()
			}
			if col.Default != nil {
				// AUTO_INCREMENT col cannot have default
				return ErrInvalidAutoIncCols.New()
			}
			if seen {
				// there can be at most one AUTO_INCREMENT col
				return ErrInvalidAutoIncCols.New()
			}
			seen = true
		}
	}
	return nil
}

// columnDefinitionToColumn returns the sql.Column for the column definition given, as part of a create table statement.
func columnDefinitionToColumn(ctx *sql.Context, cd *sqlparser.ColumnDefinition, indexes []*sqlparser.IndexDefinition) (*sql.Column, error) {
	internalTyp, err := sql.ColumnTypeToType(&cd.Type)
	if err != nil {
		return nil, err
	}

	// Primary key info can either be specified in the column's type info (for in-line declarations), or in a slice of
	// indexes attached to the table def. We have to check both places to find if a column is part of the primary key
	isPkey := cd.Type.KeyOpt == colKeyPrimary

	if !isPkey {
	OuterLoop:
		for _, index := range indexes {
			if index.Info.Primary {
				for _, indexCol := range index.Columns {
					if indexCol.Column.Equal(cd.Name) {
						isPkey = true
						break OuterLoop
					}
				}
			}
		}
	}

	var comment string
	if cd.Type.Comment != nil && cd.Type.Comment.Type == sqlparser.StrVal {
		comment = string(cd.Type.Comment.Val)
	}

	var defaultVal *sql.ColumnDefaultValue
	if cd.Type.Default != nil {
		parsedExpr, err := exprToExpression(ctx, cd.Type.Default)
		if err != nil {
			return nil, err
		}
		// The literal and expression distinction seems to be decided by the presence of parentheses, even for defaults like NOW() vs (NOW())
		_, isExpr := cd.Type.Default.(*sqlparser.ParenExpr)
		// A literal will never have children, thus we can also check for that.
		isExpr = isExpr || len(parsedExpr.Children()) != 0
		defaultVal, err = ExpressionToColumnDefaultValue(ctx, parsedExpr, !isExpr)
		if err != nil {
			return nil, err
		}
	}

	extra := ""
	if cd.Type.Autoincrement {
		extra = "auto_increment"
	}

	return &sql.Column{
		Nullable:      !isPkey && !bool(cd.Type.NotNull),
		Type:          internalTyp,
		Name:          cd.Name.String(),
		PrimaryKey:    isPkey,
		Default:       defaultVal,
		AutoIncrement: bool(cd.Type.Autoincrement),
		Comment:       comment,
		Extra:         extra,
	}, nil
}

func columnsToStrings(cols sqlparser.Columns) []string {
	res := make([]string, len(cols))
	for i, c := range cols {
		res[i] = c.String()
	}

	return res
}

func insertRowsToNode(ctx *sql.Context, ir sqlparser.InsertRows) (sql.Node, error) {
	switch v := ir.(type) {
	case sqlparser.SelectStatement:
		return convertSelectStatement(ctx, v)
	case sqlparser.Values:
		return valuesToValues(ctx, v)
	default:
		return nil, ErrUnsupportedSyntax.New(sqlparser.String(ir))
	}
}

func valuesToValues(ctx *sql.Context, v sqlparser.Values) (sql.Node, error) {
	exprTuples := make([][]sql.Expression, len(v))
	for i, vt := range v {
		exprs := make([]sql.Expression, len(vt))
		exprTuples[i] = exprs
		for j, e := range vt {
			expr, err := exprToExpression(ctx, e)
			if err != nil {
				return nil, err
			}

			exprs[j] = expr
		}
	}

	return plan.NewValues(exprTuples), nil
}

func tableExprsToTable(
	ctx *sql.Context,
	te sqlparser.TableExprs,
) (sql.Node, error) {
	if len(te) == 0 {
		return nil, ErrUnsupportedFeature.New("zero tables in FROM")
	}

	var nodes []sql.Node
	for _, t := range te {
		n, err := tableExprToTable(ctx, t)
		if err != nil {
			return nil, err
		}

		nodes = append(nodes, n)
	}

	if len(nodes) == 1 {
		return nodes[0], nil
	}

	join := plan.NewCrossJoin(nodes[0], nodes[1])
	for i := 2; i < len(nodes); i++ {
		join = plan.NewCrossJoin(join, nodes[i])
	}

	return join, nil
}

func tableExprToTable(
	ctx *sql.Context,
	te sqlparser.TableExpr,
) (sql.Node, error) {
	switch t := (te).(type) {
	default:
		return nil, ErrUnsupportedSyntax.New(sqlparser.String(te))
	case *sqlparser.AliasedTableExpr:
		// TODO: Add support for qualifier.
		switch e := t.Expr.(type) {
		case sqlparser.TableName:
			var node *plan.UnresolvedTable
			if t.AsOf != nil {
				asOfExpr, err := exprToExpression(ctx, t.AsOf.Time)
				if err != nil {
					return nil, err
				}
				node = plan.NewUnresolvedTableAsOf(e.Name.String(), e.Qualifier.String(), asOfExpr)
			} else {
				node = tableNameToUnresolvedTable(e)
			}

			if !t.As.IsEmpty() {
				return plan.NewTableAlias(t.As.String(), node), nil
			}

			return node, nil
		case *sqlparser.Subquery:
			node, err := convert(ctx, e.Select, sqlparser.String(e.Select))
			if err != nil {
				return nil, err
			}

			if t.As.IsEmpty() {
				return nil, ErrUnsupportedFeature.New("subquery without alias")
			}

			return plan.NewSubqueryAlias(t.As.String(), sqlparser.String(e.Select), node), nil
		default:
			return nil, ErrUnsupportedSyntax.New(sqlparser.String(te))
		}
	case *sqlparser.JoinTableExpr:
		// TODO: add support for using, once we have proper table
		// qualification of fields
		if len(t.Condition.Using) > 0 {
			return nil, ErrUnsupportedFeature.New("USING clause on join")
		}

		left, err := tableExprToTable(ctx, t.LeftExpr)
		if err != nil {
			return nil, err
		}

		right, err := tableExprToTable(ctx, t.RightExpr)
		if err != nil {
			return nil, err
		}

		if t.Join == sqlparser.NaturalJoinStr {
			return plan.NewNaturalJoin(left, right), nil
		}

		if t.Condition.On == nil {
			return plan.NewCrossJoin(left, right), nil
		}

		cond, err := exprToExpression(ctx, t.Condition.On)
		if err != nil {
			return nil, err
		}

		switch strings.ToLower(t.Join) {
		case sqlparser.JoinStr:
			return plan.NewInnerJoin(left, right, cond), nil
		case sqlparser.LeftJoinStr:
			return plan.NewLeftJoin(left, right, cond), nil
		case sqlparser.RightJoinStr:
			return plan.NewRightJoin(left, right, cond), nil
		default:
			return nil, ErrUnsupportedFeature.New("Join type " + t.Join)
		}
	}
}

func whereToFilter(ctx *sql.Context, w *sqlparser.Where, child sql.Node) (*plan.Filter, error) {
	c, err := exprToExpression(ctx, w.Expr)
	if err != nil {
		return nil, err
	}

	return plan.NewFilter(c, child), nil
}

func orderByToSort(ctx *sql.Context, ob sqlparser.OrderBy, child sql.Node) (*plan.Sort, error) {
	var sortFields []plan.SortField
	for _, o := range ob {
		e, err := exprToExpression(ctx, o.Expr)
		if err != nil {
			return nil, err
		}

		var so plan.SortOrder
		switch strings.ToLower(o.Direction) {
		default:
			return nil, ErrInvalidSortOrder.New(o.Direction)
		case sqlparser.AscScr:
			so = plan.Ascending
		case sqlparser.DescScr:
			so = plan.Descending
		}

		sf := plan.SortField{Column: e, Order: so}
		sortFields = append(sortFields, sf)
	}

	return plan.NewSort(sortFields, child), nil
}

func limitToLimit(
	ctx *sql.Context,
	limit sqlparser.Expr,
	child sql.Node,
) (*plan.Limit, error) {
	rowCount, err := getInt64Value(ctx, limit, "LIMIT with non-integer literal")
	if err != nil {
		return nil, err
	}

	if rowCount < 0 {
		return nil, ErrUnsupportedSyntax.New("LIMIT must be >= 0")
	}

	return plan.NewLimit(rowCount, child), nil
}

func havingToHaving(ctx *sql.Context, having *sqlparser.Where, node sql.Node) (sql.Node, error) {
	cond, err := exprToExpression(ctx, having.Expr)
	if err != nil {
		return nil, err
	}

	return plan.NewHaving(cond, node), nil
}

func offsetToOffset(
	ctx *sql.Context,
	offset sqlparser.Expr,
	child sql.Node,
) (*plan.Offset, error) {
	o, err := getInt64Value(ctx, offset, "OFFSET with non-integer literal")
	if err != nil {
		return nil, err
	}

	if o < 0 {
		return nil, ErrUnsupportedSyntax.New("OFFSET must be >= 0")
	}

	return plan.NewOffset(o, child), nil
}

// getInt64Literal returns an int64 *expression.Literal for the value given, or an unsupported error with the string
// given if the expression doesn't represent an integer literal.
func getInt64Literal(ctx *sql.Context, expr sqlparser.Expr, errStr string) (*expression.Literal, error) {
	e, err := exprToExpression(ctx, expr)
	if err != nil {
		return nil, err
	}

	nl, ok := e.(*expression.Literal)
	if !ok || !sql.IsInteger(nl.Type()) {
		return nil, ErrUnsupportedFeature.New(errStr)
	} else {
		i64, err := sql.Int64.Convert(nl.Value())
		if err != nil {
			return nil, ErrUnsupportedFeature.New(errStr)
		}
		return expression.NewLiteral(i64, sql.Int64), nil
	}

	return nl, nil
}

// getInt64Value returns the int64 literal value in the expression given, or an error with the errStr given if it
// cannot.
func getInt64Value(ctx *sql.Context, expr sqlparser.Expr, errStr string) (int64, error) {
	ie, err := getInt64Literal(ctx, expr, errStr)
	if err != nil {
		return 0, err
	}

	i, err := ie.Eval(ctx, nil)
	if err != nil {
		return 0, err
	}

	return i.(int64), nil
}

func isAggregate(e sql.Expression) bool {
	var isAgg bool
	sql.Inspect(e, func(e sql.Expression) bool {
		switch e := e.(type) {
		case *expression.UnresolvedFunction:
			isAgg = isAgg || e.IsAggregate
		case *aggregation.CountDistinct:
			isAgg = true
		}

		return true
	})
	return isAgg
}

func selectToProjectOrGroupBy(
	ctx *sql.Context,
	se sqlparser.SelectExprs,
	g sqlparser.GroupBy,
	child sql.Node,
) (sql.Node, error) {
	selectExprs, err := selectExprsToExpressions(ctx, se)
	if err != nil {
		return nil, err
	}

	isAgg := len(g) > 0
	if !isAgg {
		for _, e := range selectExprs {
			if isAggregate(e) {
				isAgg = true
				break
			}
		}
	}

	if isAgg {
		groupingExprs, err := groupByToExpressions(ctx, g)
		if err != nil {
			return nil, err
		}

		agglen := int64(len(selectExprs))
		for i, ge := range groupingExprs {
			// if GROUP BY index
			if l, ok := ge.(*expression.Literal); ok && sql.IsNumber(l.Type()) {
				if i64, err := sql.Int64.Convert(l.Value()); err == nil {
					if idx, ok := i64.(int64); ok && idx > 0 && idx <= agglen {
						aggexpr := selectExprs[idx-1]
						if alias, ok := aggexpr.(*expression.Alias); ok {
							aggexpr = expression.NewUnresolvedColumn(alias.Name())
						}
						groupingExprs[i] = aggexpr
					}
				}
			}
		}

		return plan.NewGroupBy(selectExprs, groupingExprs, child), nil
	}

	return plan.NewProject(selectExprs, child), nil
}

func selectExprsToExpressions(ctx *sql.Context, se sqlparser.SelectExprs) ([]sql.Expression, error) {
	var exprs []sql.Expression
	for _, e := range se {
		pe, err := selectExprToExpression(ctx, e)
		if err != nil {
			return nil, err
		}

		exprs = append(exprs, pe)
	}

	return exprs, nil
}

// StringToColumnDefaultValue takes in a string representing a default value and returns the equivalent Expression.
func StringToColumnDefaultValue(ctx *sql.Context, exprStr string) (*sql.ColumnDefaultValue, error) {
	// all valid default expressions will parse correctly with SELECT prepended, as the parser will not parse raw expressions
	stmt, err := sqlparser.Parse("SELECT " + exprStr)
	if err != nil {
		return nil, err
	}
	parserSelect, ok := stmt.(*sqlparser.Select)
	if !ok {
		return nil, fmt.Errorf("DefaultStringToExpression expected sqlparser.Select but received %T", stmt)
	}
	if len(parserSelect.SelectExprs) != 1 {
		return nil, fmt.Errorf("default string does not have only one expression")
	}
	aliasedExpr, ok := parserSelect.SelectExprs[0].(*sqlparser.AliasedExpr)
	if !ok {
		return nil, fmt.Errorf("DefaultStringToExpression expected *sqlparser.AliasedExpr but received %T", parserSelect.SelectExprs[0])
	}
	parsedExpr, err := exprToExpression(ctx, aliasedExpr.Expr)
	if err != nil {
		return nil, err
	}
	// The literal and expression distinction seems to be decided by the presence of parentheses, even for defaults like NOW() vs (NOW())
	// 2+2 would evaluate to a literal under the parentheses check, but will have children due to being an Arithmetic expression, thus we check for children.
	return ExpressionToColumnDefaultValue(ctx, parsedExpr, len(parsedExpr.Children()) == 0 && !strings.HasPrefix(exprStr, "("))
}

// ExpressionToColumnDefaultValue takes in an Expression and returns the equivalent ColumnDefaultValue if the expression
// is valid for a default value. If the expression represents a literal (and not an expression that returns a literal, so "5"
// rather than "(5)"), then the parameter "isLiteral" should be true.
func ExpressionToColumnDefaultValue(ctx *sql.Context, inputExpr sql.Expression, isLiteral bool) (*sql.ColumnDefaultValue, error) {
	return sql.NewColumnDefaultValue(inputExpr, nil, isLiteral, true)
}

// MustStringToColumnDefaultValue is used for creating default values on tables that do not go through the analyzer. Does not handle
// function nor column references.
func MustStringToColumnDefaultValue(ctx *sql.Context, exprStr string, outType sql.Type, nullable bool) *sql.ColumnDefaultValue {
	expr, err := StringToColumnDefaultValue(ctx, exprStr)
	if err != nil {
		panic(err)
	}
	expr, err = sql.NewColumnDefaultValue(expr.Expression, outType, expr.IsLiteral(), nullable)
	if err != nil {
		panic(err)
	}
	return expr
}

func exprToExpression(ctx *sql.Context, e sqlparser.Expr) (sql.Expression, error) {
	switch v := e.(type) {
	default:
		return nil, ErrUnsupportedSyntax.New(sqlparser.String(e))
	case *sqlparser.Default:
		return expression.NewDefaultColumn(v.ColName), nil
	case *sqlparser.SubstrExpr:
		var (
			name sql.Expression
			err  error
		)
		if v.Name != nil {
			name, err = exprToExpression(ctx, v.Name)
		} else {
			name, err = exprToExpression(ctx, v.StrVal)
		}
		if err != nil {
			return nil, err
		}
		from, err := exprToExpression(ctx, v.From)
		if err != nil {
			return nil, err
		}

		if v.To == nil {
			return function.NewSubstring(name, from)
		}
		to, err := exprToExpression(ctx, v.To)
		if err != nil {
			return nil, err
		}
		return function.NewSubstring(name, from, to)
	case *sqlparser.ComparisonExpr:
		return comparisonExprToExpression(ctx, v)
	case *sqlparser.IsExpr:
		return isExprToExpression(ctx, v)
	case *sqlparser.NotExpr:
		c, err := exprToExpression(ctx, v.Expr)
		if err != nil {
			return nil, err
		}

		return expression.NewNot(c), nil
	case *sqlparser.SQLVal:
		return convertVal(v)
	case sqlparser.BoolVal:
		return expression.NewLiteral(bool(v), sql.Boolean), nil
	case *sqlparser.NullVal:
		return expression.NewLiteral(nil, sql.Null), nil
	case *sqlparser.ColName:
		if !v.Qualifier.IsEmpty() {
			return expression.NewUnresolvedQualifiedColumn(
				v.Qualifier.Name.String(),
				v.Name.String(),
			), nil
		}
		return expression.NewUnresolvedColumn(v.Name.String()), nil
	case *sqlparser.FuncExpr:
		exprs, err := selectExprsToExpressions(ctx, v.Exprs)
		if err != nil {
			return nil, err
		}

		if v.Distinct {
			if v.Name.Lowered() != "count" {
				return nil, ErrUnsupportedSyntax.New("DISTINCT on non-COUNT aggregations")
			}

			if len(exprs) != 1 {
				return nil, ErrUnsupportedSyntax.New("more than one expression in COUNT")
			}

			return aggregation.NewCountDistinct(exprs[0]), nil
		}

		return expression.NewUnresolvedFunction(v.Name.Lowered(),
			isAggregateFunc(v), exprs...), nil
	case *sqlparser.ParenExpr:
		return exprToExpression(ctx, v.Expr)
	case *sqlparser.AndExpr:
		lhs, err := exprToExpression(ctx, v.Left)
		if err != nil {
			return nil, err
		}

		rhs, err := exprToExpression(ctx, v.Right)
		if err != nil {
			return nil, err
		}

		return expression.NewAnd(lhs, rhs), nil
	case *sqlparser.OrExpr:
		lhs, err := exprToExpression(ctx, v.Left)
		if err != nil {
			return nil, err
		}

		rhs, err := exprToExpression(ctx, v.Right)
		if err != nil {
			return nil, err
		}

		return expression.NewOr(lhs, rhs), nil
	case *sqlparser.ConvertExpr:
		expr, err := exprToExpression(ctx, v.Expr)
		if err != nil {
			return nil, err
		}

		return expression.NewConvert(expr, v.Type.Type), nil
	case *sqlparser.RangeCond:
		val, err := exprToExpression(ctx, v.Left)
		if err != nil {
			return nil, err
		}

		lower, err := exprToExpression(ctx, v.From)
		if err != nil {
			return nil, err
		}

		upper, err := exprToExpression(ctx, v.To)
		if err != nil {
			return nil, err
		}

		switch strings.ToLower(v.Operator) {
		case sqlparser.BetweenStr:
			return expression.NewBetween(val, lower, upper), nil
		case sqlparser.NotBetweenStr:
			return expression.NewNot(expression.NewBetween(val, lower, upper)), nil
		default:
			return nil, ErrUnsupportedFeature.New(fmt.Sprintf("RangeCond with operator: %s", v.Operator))
		}
	case sqlparser.ValTuple:
		var exprs = make([]sql.Expression, len(v))
		for i, e := range v {
			expr, err := exprToExpression(ctx, e)
			if err != nil {
				return nil, err
			}
			exprs[i] = expr
		}
		return expression.NewTuple(exprs...), nil

	case *sqlparser.BinaryExpr:
		return binaryExprToExpression(ctx, v)
	case *sqlparser.UnaryExpr:
		return unaryExprToExpression(ctx, v)
	case *sqlparser.Subquery:
		node, err := convert(ctx, v.Select, "")
		if err != nil {
			return nil, err
		}

		// TODO: get the original select statement, not the reconstruction
		selectString := sqlparser.String(v.Select)
		return plan.NewSubquery(node, selectString), nil
	case *sqlparser.CaseExpr:
		return caseExprToExpression(ctx, v)
	case *sqlparser.IntervalExpr:
		return intervalExprToExpression(ctx, v)
	case *sqlparser.CollateExpr:
		// TODO: handle collation
		return exprToExpression(ctx, v.Expr)
	case *sqlparser.ValuesFuncExpr:
		col, err := exprToExpression(ctx, v.Name)
		if err != nil {
			return nil, err
		}
		return expression.NewUnresolvedFunction("values", false, col), nil
	}
}

func isAggregateFunc(v *sqlparser.FuncExpr) bool {
	switch v.Name.Lowered() {
	case "first", "last":
		return true
	}

	return v.IsAggregate()
}

// Convert an integer, represented by the specified string in the specified
// base, to its smallest representation possible, out of:
// int8, uint8, int16, uint16, int32, uint32, int64 and uint64
func convertInt(value string, base int) (sql.Expression, error) {
	if i8, err := strconv.ParseInt(value, base, 8); err == nil {
		return expression.NewLiteral(int8(i8), sql.Int8), nil
	}
	if ui8, err := strconv.ParseUint(value, base, 8); err == nil {
		return expression.NewLiteral(uint8(ui8), sql.Uint8), nil
	}
	if i16, err := strconv.ParseInt(value, base, 16); err == nil {
		return expression.NewLiteral(int16(i16), sql.Int16), nil
	}
	if ui16, err := strconv.ParseUint(value, base, 16); err == nil {
		return expression.NewLiteral(uint16(ui16), sql.Uint16), nil
	}
	if i32, err := strconv.ParseInt(value, base, 32); err == nil {
		return expression.NewLiteral(int32(i32), sql.Int32), nil
	}
	if ui32, err := strconv.ParseUint(value, base, 32); err == nil {
		return expression.NewLiteral(uint32(ui32), sql.Uint32), nil
	}
	if i64, err := strconv.ParseInt(value, base, 64); err == nil {
		return expression.NewLiteral(int64(i64), sql.Int64), nil
	}

	ui64, err := strconv.ParseUint(value, base, 64)
	if err != nil {
		return nil, err
	}

	return expression.NewLiteral(uint64(ui64), sql.Uint64), nil
}

func convertVal(v *sqlparser.SQLVal) (sql.Expression, error) {
	switch v.Type {
	case sqlparser.StrVal:
		return expression.NewLiteral(string(v.Val), sql.LongText), nil
	case sqlparser.IntVal:
		return convertInt(string(v.Val), 10)
	case sqlparser.FloatVal:
		val, err := strconv.ParseFloat(string(v.Val), 64)
		if err != nil {
			return nil, err
		}
		return expression.NewLiteral(val, sql.Float64), nil
	case sqlparser.HexNum:
		v := strings.ToLower(string(v.Val))
		if strings.HasPrefix(v, "0x") {
			v = v[2:]
		} else if strings.HasPrefix(v, "x") {
			v = strings.Trim(v[1:], "'")
		}

		return convertInt(v, 16)
	case sqlparser.HexVal:
		val, err := v.HexDecode()
		if err != nil {
			return nil, err
		}
		return expression.NewLiteral(val, sql.LongBlob), nil
	case sqlparser.ValArg:
		return expression.NewBindVar(strings.TrimPrefix(string(v.Val), ":")), nil
	case sqlparser.BitVal:
		return expression.NewLiteral(v.Val[0] == '1', sql.Boolean), nil
	}

	return nil, ErrInvalidSQLValType.New(v.Type)
}

func isExprToExpression(ctx *sql.Context, c *sqlparser.IsExpr) (sql.Expression, error) {
	e, err := exprToExpression(ctx, c.Expr)
	if err != nil {
		return nil, err
	}

	switch strings.ToLower(c.Operator) {
	case sqlparser.IsNullStr:
		return expression.NewIsNull(e), nil
	case sqlparser.IsNotNullStr:
		return expression.NewNot(expression.NewIsNull(e)), nil
	case sqlparser.IsTrueStr:
		return expression.NewIsTrue(e), nil
	case sqlparser.IsFalseStr:
		return expression.NewIsFalse(e), nil
	case sqlparser.IsNotTrueStr:
		return expression.NewNot(expression.NewIsTrue(e)), nil
	case sqlparser.IsNotFalseStr:
		return expression.NewNot(expression.NewIsFalse(e)), nil
	default:
		return nil, ErrUnsupportedSyntax.New(sqlparser.String(c))
	}
}

func comparisonExprToExpression(ctx *sql.Context, c *sqlparser.ComparisonExpr) (sql.Expression, error) {
	left, err := exprToExpression(ctx, c.Left)
	if err != nil {
		return nil, err
	}

	right, err := exprToExpression(ctx, c.Right)
	if err != nil {
		return nil, err
	}

	switch strings.ToLower(c.Operator) {
	case sqlparser.RegexpStr:
		return expression.NewRegexp(left, right), nil
	case sqlparser.NotRegexpStr:
		return expression.NewNot(expression.NewRegexp(left, right)), nil
	case sqlparser.EqualStr:
		return expression.NewEquals(left, right), nil
	case sqlparser.LessThanStr:
		return expression.NewLessThan(left, right), nil
	case sqlparser.LessEqualStr:
		return expression.NewLessThanOrEqual(left, right), nil
	case sqlparser.GreaterThanStr:
		return expression.NewGreaterThan(left, right), nil
	case sqlparser.GreaterEqualStr:
		return expression.NewGreaterThanOrEqual(left, right), nil
	case sqlparser.NullSafeEqualStr:
		return expression.NewNullSafeEquals(left, right), nil
	case sqlparser.NotEqualStr:
		return expression.NewNot(
			expression.NewEquals(left, right),
		), nil
	case sqlparser.InStr:
		switch right.(type) {
		case expression.Tuple:
			return expression.NewInTuple(left, right), nil
		case *plan.Subquery:
			return plan.NewInSubquery(left, right), nil
		default:
			return nil, ErrUnsupportedFeature.New(fmt.Sprintf("IN %T", right))
		}
	case sqlparser.NotInStr:
		switch right.(type) {
		case expression.Tuple:
			return expression.NewNotInTuple(left, right), nil
		case *plan.Subquery:
			return plan.NewNotInSubquery(left, right), nil
		default:
			return nil, ErrUnsupportedFeature.New(fmt.Sprintf("NOT IN %T", right))
		}
	case sqlparser.LikeStr:
		return expression.NewLike(left, right), nil
	case sqlparser.NotLikeStr:
		return expression.NewNot(expression.NewLike(left, right)), nil
	default:
		return nil, ErrUnsupportedFeature.New(c.Operator)
	}
}

func groupByToExpressions(ctx *sql.Context, g sqlparser.GroupBy) ([]sql.Expression, error) {
	es := make([]sql.Expression, len(g))
	for i, ve := range g {
		e, err := exprToExpression(ctx, ve)
		if err != nil {
			return nil, err
		}

		es[i] = e
	}

	return es, nil
}

func selectExprToExpression(ctx *sql.Context, se sqlparser.SelectExpr) (sql.Expression, error) {
	switch e := se.(type) {
	default:
		return nil, ErrUnsupportedSyntax.New(sqlparser.String(e))
	case *sqlparser.StarExpr:
		if e.TableName.IsEmpty() {
			return expression.NewStar(), nil
		}
		return expression.NewQualifiedStar(e.TableName.Name.String()), nil
	case *sqlparser.AliasedExpr:
		expr, err := exprToExpression(ctx, e.Expr)
		if err != nil {
			return nil, err
		}

		if e.As.String() == "" {
			return expr, nil
		}

		return expression.NewAlias(e.As.String(), expr), nil
	}
}

func unaryExprToExpression(ctx *sql.Context, e *sqlparser.UnaryExpr) (sql.Expression, error) {
	switch strings.ToLower(e.Operator) {
	case sqlparser.MinusStr:
		expr, err := exprToExpression(ctx, e.Expr)
		if err != nil {
			return nil, err
		}

		return expression.NewUnaryMinus(expr), nil
	case sqlparser.PlusStr:
		// Unary plus expressions do nothing (do not turn the expression positive). Just return the underlying expression.
		return exprToExpression(ctx, e.Expr)

	default:
		return nil, ErrUnsupportedFeature.New("unary operator: " + e.Operator)
	}
}

func binaryExprToExpression(ctx *sql.Context, be *sqlparser.BinaryExpr) (sql.Expression, error) {
	switch strings.ToLower(be.Operator) {
	case
		sqlparser.PlusStr,
		sqlparser.MinusStr,
		sqlparser.MultStr,
		sqlparser.DivStr,
		sqlparser.ShiftLeftStr,
		sqlparser.ShiftRightStr,
		sqlparser.BitAndStr,
		sqlparser.BitOrStr,
		sqlparser.BitXorStr,
		sqlparser.IntDivStr,
		sqlparser.ModStr:

		l, err := exprToExpression(ctx, be.Left)
		if err != nil {
			return nil, err
		}

		r, err := exprToExpression(ctx, be.Right)
		if err != nil {
			return nil, err
		}

		_, lok := l.(*expression.Interval)
		_, rok := r.(*expression.Interval)
		if lok && be.Operator == "-" {
			return nil, ErrUnsupportedSyntax.New("subtracting from an interval")
		} else if (lok || rok) && be.Operator != "+" && be.Operator != "-" {
			return nil, ErrUnsupportedSyntax.New("only + and - can be used to add or subtract intervals from dates")
		} else if lok && rok {
			return nil, ErrUnsupportedSyntax.New("intervals cannot be added or subtracted from other intervals")
		}

		return expression.NewArithmetic(l, r, be.Operator), nil

	default:
		return nil, ErrUnsupportedFeature.New(be.Operator)
	}
}

func caseExprToExpression(ctx *sql.Context, e *sqlparser.CaseExpr) (sql.Expression, error) {
	var expr sql.Expression
	var err error

	if e.Expr != nil {
		expr, err = exprToExpression(ctx, e.Expr)
		if err != nil {
			return nil, err
		}
	}

	var branches []expression.CaseBranch
	for _, w := range e.Whens {
		var cond sql.Expression
		cond, err = exprToExpression(ctx, w.Cond)
		if err != nil {
			return nil, err
		}

		var val sql.Expression
		val, err = exprToExpression(ctx, w.Val)
		if err != nil {
			return nil, err
		}

		branches = append(branches, expression.CaseBranch{
			Cond:  cond,
			Value: val,
		})
	}

	var elseExpr sql.Expression
	if e.Else != nil {
		elseExpr, err = exprToExpression(ctx, e.Else)
		if err != nil {
			return nil, err
		}
	}

	return expression.NewCase(expr, branches, elseExpr), nil
}

func intervalExprToExpression(ctx *sql.Context, e *sqlparser.IntervalExpr) (sql.Expression, error) {
	expr, err := exprToExpression(ctx, e.Expr)
	if err != nil {
		return nil, err
	}

	return expression.NewInterval(expr, e.Unit), nil
}

func setExprsToExpressions(ctx *sql.Context, e sqlparser.SetExprs) ([]sql.Expression, error) {
	res := make([]sql.Expression, len(e))
	for i, updateExpr := range e {
		colName, err := exprToExpression(ctx, updateExpr.Name)
		if err != nil {
			return nil, err
		}
		innerExpr, err := exprToExpression(ctx, updateExpr.Expr)
		if err != nil {
			return nil, err
		}
		res[i] = expression.NewSetField(colName, innerExpr)
	}
	return res, nil
}

func parseShowTableStatus(ctx *sql.Context, query string) (sql.Node, error) {
	buf := bufio.NewReader(strings.NewReader(query))
	err := parseFuncs{
		expect("show"),
		skipSpaces,
		expect("table"),
		skipSpaces,
		expect("status"),
		skipSpaces,
	}.exec(buf)

	if err != nil {
		return nil, err
	}

	if _, err = buf.Peek(1); err == io.EOF {
		return plan.NewShowTableStatus(), nil
	}

	var clause string
	if err := readIdent(&clause)(buf); err != nil {
		return nil, err
	}

	if err := skipSpaces(buf); err != nil {
		return nil, err
	}

	switch strings.ToLower(clause) {
	case "from", "in":
		var db string
		if err := readQuotableIdent(&db)(buf); err != nil {
			return nil, err
		}

		return plan.NewShowTableStatus(db), nil
	case "where", "like":
		bs, err := ioutil.ReadAll(buf)
		if err != nil {
			return nil, err
		}

		expr, err := parseExpr(ctx, string(bs))
		if err != nil {
			return nil, err
		}

		var filter sql.Expression
		if strings.ToLower(clause) == "like" {
			filter = expression.NewLike(
				expression.NewUnresolvedColumn("Name"),
				expr,
			)
		} else {
			filter = expr
		}

		return plan.NewFilter(
			filter,
			plan.NewShowTableStatus(),
		), nil
	default:
		return nil, errUnexpectedSyntax.New("one of: FROM, IN, LIKE or WHERE", clause)
	}
}

var fixSessionRegex = regexp.MustCompile(`(,\s*|(set|SET)\s+)(SESSION|session)\s+([a-zA-Z0-9_]+)\s*=`)
var fixGlobalRegex = regexp.MustCompile(`(,\s*|(set|SET)\s+)(GLOBAL|global)\s+([a-zA-Z0-9_]+)\s*=`)

func fixSetQuery(s string) string {
	s = fixSessionRegex.ReplaceAllString(s, `$1@@session.$4 =`)
	s = fixGlobalRegex.ReplaceAllString(s, `$1@@global.$4 =`)
	return s
}<|MERGE_RESOLUTION|>--- conflicted
+++ resolved
@@ -192,13 +192,10 @@
 		return convertDelete(ctx, n)
 	case *sqlparser.Update:
 		return convertUpdate(ctx, n)
-<<<<<<< HEAD
 	case *sqlparser.Load:
 		return convertLoad(ctx, n)
-=======
 	case *sqlparser.Call:
 		return convertCall(ctx, n)
->>>>>>> d01ff671
 	}
 }
 
