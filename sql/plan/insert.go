--- conflicted
+++ resolved
@@ -25,11 +25,8 @@
 	BinaryNode
 	ColumnNames []string
 	IsReplace   bool
-<<<<<<< HEAD
 	Columns     []sql.Expression
-=======
 	OnDupExprs  []sql.Expression
->>>>>>> aab8092d
 }
 
 // NewInsertInto creates an InsertInto node.
@@ -157,43 +154,9 @@
 				_ = i.rowSource.Close()
 				return nil, err
 			}
-<<<<<<< HEAD
 			// if the row was not found during deletion, write nils into the toReturn row
 			for i := range row {
 				toReturn[i] = nil
-=======
-		} else {
-			if err := inserter.Insert(ctx, row); err != nil {
-				if !sql.ErrUniqueKeyViolation.Is(err) || len(p.OnDupExprs) <= 0 {
-					_ = iter.Close()
-					return i, err
-				}
-
-				// ON DUPLICATE KEY UPDATE ...
-				// build expression for filtering the update node
-				var pkExpression sql.Expression
-				for i, colName := range p.ColumnNames {
-					for index, col := range p.Left.Schema() {
-						if col.Name == colName && col.PrimaryKey {
-							if v, ok := p.Right.(*Values); ok {
-								value := v.Expressions()[i]
-								exp := expression.NewEquals(expression.NewGetField(index, col.Type, col.Name, col.Nullable), value)
-								if pkExpression != nil {
-									pkExpression = expression.NewAnd(pkExpression, exp)
-								} else {
-									pkExpression = exp
-								}
-							}
-						}
-					}
-				}
-
-				update := NewUpdate(NewFilter(pkExpression, p.Left), p.OnDupExprs)
-				_, i, err = update.Execute(ctx)
-				if err != nil {
-					return i, err
-				}
->>>>>>> aab8092d
 			}
 		}
 
@@ -204,9 +167,38 @@
 		return toReturn, nil
 	} else {
 		if err := i.inserter.Insert(i.ctx, row); err != nil {
-			_ = i.rowSource.Close()
-			return nil, err
-		}
+			// if !sql.ErrUniqueKeyViolation.Is(err) || len(p.OnDupExprs) <= 0 {
+				_ = i.rowSource.Close()
+				return nil, err
+			// }
+
+			// TODO: fix this
+			// ON DUPLICATE KEY UPDATE ...
+			// build expression for filtering the update node
+			// var pkExpression sql.Expression
+			// for i, colName := range p.ColumnNames {
+			// 	for index, col := range p.Left.Schema() {
+			// 		if col.Name == colName && col.PrimaryKey {
+			// 			if v, ok := p.Right.(*Values); ok {
+			// 				value := v.Expressions()[i]
+			// 				exp := expression.NewEquals(expression.NewGetField(index, col.Type, col.Name, col.Nullable), value)
+			// 				if pkExpression != nil {
+			// 					pkExpression = expression.NewAnd(pkExpression, exp)
+			// 				} else {
+			// 					pkExpression = exp
+			// 				}
+			// 			}
+			// 		}
+			// 	}
+			// }
+			//
+			// update := NewUpdate(NewFilter(pkExpression, p.Left), p.OnDupExprs)
+			// _, i, err = update.Execute(ctx)
+			// if err != nil {
+			// 	return i, err
+			// }
+		}
+
 		return row, nil
 	}
 }
@@ -242,7 +234,6 @@
 		return nil, sql.ErrInvalidChildrenNumber.New(p, len(children), 2)
 	}
 
-<<<<<<< HEAD
 	np := *p
 	np.Left, np.Right = children[0], children[1]
 	return &np, nil
@@ -254,9 +245,6 @@
 	np := *p
 	np.Columns = columns
 	return &np, nil
-=======
-	return NewInsertInto(children[0], children[1], p.IsReplace, p.ColumnNames, p.OnDupExprs), nil
->>>>>>> aab8092d
 }
 
 func (p InsertInto) String() string {
@@ -288,33 +276,6 @@
 		}
 	}
 	return nil
-<<<<<<< HEAD
-=======
-}
-
-func (p *InsertInto) assertColumnCountsMatch(schema sql.Schema) error {
-	if len(p.ColumnNames) != len(schema) {
-		return ErrInsertIntoMismatchValueCount.New()
-	}
-	return nil
-}
-
-func assertCompatibleSchemas(projExprs []sql.Expression, schema sql.Schema) error {
-	for _, expr := range projExprs {
-		switch e := expr.(type) {
-		case *expression.Literal:
-			continue
-		case *expression.GetField:
-			otherCol := schema[e.Index()]
-			_, err := otherCol.Type.Convert(expr.Type().Zero())
-			if err != nil {
-				return ErrInsertIntoIncompatibleTypes.New(otherCol.Type.String(), expr.Type().String())
-			}
-		default:
-			return ErrInsertIntoUnsupportedValues.New(expr)
-		}
-	}
-	return nil
 }
 
 func (p *InsertInto) Expressions() []sql.Expression {
@@ -340,5 +301,4 @@
 		}
 	}
 	return true
->>>>>>> aab8092d
 }