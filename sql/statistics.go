--- conflicted
+++ resolved
@@ -33,8 +33,9 @@
 	CatalogTable
 	// Hist returns a HistogramMap providing statistics for a table's columns
 	Hist(ctx *Context, db, table string) (HistogramMap, error)
-	// RowCount returns a table's row count
-	RowCount(ctx *Context, db, table string) (uint64, error)
+	// RowCount returns a table's row count if the table implements sql.StatisticsTable,
+	// false if the table does not, or an error if the table was not found.
+	RowCount(ctx *Context, db, table string) (uint64, bool, error)
 }
 
 type StatsWriter interface {
@@ -84,36 +85,4 @@
 		return res, nil
 	}
 	return &Histogram{}, fmt.Errorf("column %s not found", colName)
-<<<<<<< HEAD
-=======
-}
-
-// StatisticsTable is a table that can provide information about its number of rows and other facts to improve query
-// planning performance.
-type StatisticsTable interface {
-	Table
-	// DataLength returns the length of the data file (varies by engine).
-	DataLength(ctx *Context) (uint64, error)
-	// RowCount returns the row count for this table
-	RowCount(ctx *Context) (uint64, error)
-}
-
-type StatsReader interface {
-	CatalogTable
-	// Hist returns a HistogramMap providing statistics for a table's columns
-	Hist(ctx *Context, db, table string) (HistogramMap, error)
-	// RowCount returns a table's row count if the table implements sql.StatisticsTable,
-	// false if the table does not, or an error if the table was not found.
-	RowCount(ctx *Context, db, table string) (uint64, bool, error)
-}
-
-type StatsWriter interface {
-	CatalogTable
-	Analyze(ctx *Context, db, table string) error
-}
-
-type StatsReadWriter interface {
-	StatsReader
-	StatsWriter
->>>>>>> 539e052d
 }